import time
import logging
from ReadoutThread import ReadoutThread
import Controller
import importlib
import importlib.machinery
from importlib.machinery import PathFinder

class Plugin(object):
    """
    Base plugin class. Attempts to find a controller with the specified name in the specified directory
    """
    def __init__(self, opts):
<<<<<<< HEAD

        self.logger = logging.getLogger(__name__)
        self.logger.debug('Starting...')
        self.name = opts.name
        plugin_name = self.name
        if plugin_name[-1] in map(str, range(10)): # catches 'smartec_uti1' etc
            plugin_name = plugin_name[:-1]

        spec = PathFiner.find_spec(plugin_name, opts.plugin_paths)
        if spec is None:
            raise FileNotFoundError('Could not find a controller named %s' % plugin_name)
=======

        self.logger = logging.getLogger(__name__)
        self.opts = opts
        self.controller = None
        self.writer = None
>>>>>>> 0951c84c

        try:
            self.controller = getattr(spec.loader.load_module(), plugin_name)(opts)
        except Exception as e:
            raise FileNotFoundError('Could not load controller %s: %s' % (plugin_name, e))

<<<<<<< HEAD
        self.writeThread = ReadoutThread(opts, self.logger, self.controller)
=======
        self.writeThread = ReadoutThread(self.opts, self.writer, self.controller)
>>>>>>> 0951c84c

    def Run(self):
        """This function starts the readout process from the controller.
        It spawns a new thread and checks periodically if it's still running.
        If it isn't it tries to restart it
        """
        yesno = False
        try:
            self.writeThread.start()
<<<<<<< HEAD
            self.writeThread.running = True
            while True:
                self.logger.debug("Main program still alive...")
                if yesno:
                    if not self.writeThread.running or not self.writeThread.isAlive():
                        self.logger.fatal("Readout thread died! Reviving...")
=======
            runner = 0
            while runner < self._lives:
                runner += 1
                self.logger.info("Main program still alive...")
                if runner%2 == 0:
                    if self.writeThread.stopped or not self.writeThread.isAlive():
                        self.logger.fatal("Logging thread died! Reviving...")
>>>>>>> 0951c84c
                        self.writeThread.start()
                time.sleep(30)
                yesno = not yesno
            self.close()
        except KeyboardInterrupt:
            self.logger.fatal("Program killed by ctrl-c")
            self.close()

    def close(self):
        self.logger.debug("Closing...")
        self.writeThread.running = False
        self.writeThread.Tevent.set()
        self.controller.close()
        return

    def __del__(self):
        self.close()
        return

    def __exit__(self):
        self.close()
        return
<|MERGE_RESOLUTION|>--- conflicted
+++ resolved
@@ -1,7 +1,6 @@
 import time
 import logging
 from ReadoutThread import ReadoutThread
-import Controller
 import importlib
 import importlib.machinery
 from importlib.machinery import PathFinder
@@ -11,7 +10,6 @@
     Base plugin class. Attempts to find a controller with the specified name in the specified directory
     """
     def __init__(self, opts):
-<<<<<<< HEAD
 
         self.logger = logging.getLogger(__name__)
         self.logger.debug('Starting...')
@@ -23,24 +21,13 @@
         spec = PathFiner.find_spec(plugin_name, opts.plugin_paths)
         if spec is None:
             raise FileNotFoundError('Could not find a controller named %s' % plugin_name)
-=======
-
-        self.logger = logging.getLogger(__name__)
-        self.opts = opts
-        self.controller = None
-        self.writer = None
->>>>>>> 0951c84c
 
         try:
             self.controller = getattr(spec.loader.load_module(), plugin_name)(opts)
         except Exception as e:
             raise FileNotFoundError('Could not load controller %s: %s' % (plugin_name, e))
 
-<<<<<<< HEAD
         self.writeThread = ReadoutThread(opts, self.logger, self.controller)
-=======
-        self.writeThread = ReadoutThread(self.opts, self.writer, self.controller)
->>>>>>> 0951c84c
 
     def Run(self):
         """This function starts the readout process from the controller.
@@ -49,23 +36,13 @@
         """
         yesno = False
         try:
+            self.writeThread.running = True
             self.writeThread.start()
-<<<<<<< HEAD
-            self.writeThread.running = True
             while True:
                 self.logger.debug("Main program still alive...")
                 if yesno:
                     if not self.writeThread.running or not self.writeThread.isAlive():
                         self.logger.fatal("Readout thread died! Reviving...")
-=======
-            runner = 0
-            while runner < self._lives:
-                runner += 1
-                self.logger.info("Main program still alive...")
-                if runner%2 == 0:
-                    if self.writeThread.stopped or not self.writeThread.isAlive():
-                        self.logger.fatal("Logging thread died! Reviving...")
->>>>>>> 0951c84c
                         self.writeThread.start()
                 time.sleep(30)
                 yesno = not yesno
