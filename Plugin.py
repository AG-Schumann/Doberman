#!/usr/bin/env python3
import time
import logging
import DobermanDB
import argparse
import DobermanLogging
import utils
from BasePlugin import Plugin
from PID import FeedbackController
from BlindPlugin import BlindPlugin
import datetime


def main(db):
    names = db.Distinct('settings','controllers','name')
    runmodes = db.Distinct('settings','runmodes','mode')
    parser = argparse.ArgumentParser(usage='%(prog)s [options] \n\n Doberman plugin standalone')
    parser.add_argument('--name', type=str, dest='plugin_name', required=True,
                        help='Name of the controller',choices=names)
    parser.add_argument('--runmode', type=str, dest='runmode', choices=runmodes,
                        help='Which run mode to use', default='default')
    args = parser.parse_args()

    plugin_paths=['.']
    logger = logging.getLogger(args.plugin_name)
    logger.addHandler(DobermanLogging.DobermanLogger(db))
    loglevel = db.getDefaultSettings(runmode=args.runmode,name='loglevel')
    logger.setLevel(int(loglevel))
    doc = db.ControllerSettings(args.plugin_name)
    if doc['status'] == 'online':
<<<<<<< HEAD
        if (datetime.datetime.now() - doc['heartbeat']).total_seconds < 3*utils.heartbeat_timer:
            logger.fatal('%s already running!' % args.plugin_name)
            return
=======
        logger.fatal('%s already running!' % args.plugin_name)
        return
>>>>>>> 99a23aad
    db.updateDatabase('settings','controllers',{'name' : args.plugin_name},
            {'$set' : {'runmode' : args.runmode, 'status' : 'online'}})
    logger.info('Starting %s' % args.plugin_name)
    if 'feedback' in doc:
        ctor = FeedbackController
    elif 'blind' in doc:
        ctor = BlindPlugin
    else:
        ctor = Plugin
    plugin = ctor(db, args.plugin_name, plugin_paths)
    plugin.start()
    sh = utils.SignalHandler(logger)
    running = True
    try:
        while running and not sh.interrupted:
            loop_start = time.time()
            logger.debug('I\'m still here')
            while time.time() - loop_start < 30 and not sh.interrupted:
                time.sleep(1)
            if plugin.has_quit:
                logger.info('Plugin stopped')
                break
            if not (plugin.running and plugin.is_alive()):
                logger.error('Controller died! Restarting...' % plugin.name)
                try:
                    plugin.running = False
                    plugin.join()
                    plugin = ctor(db, args.plugin_name, plugin_paths)
                    plugin.start()
                except Exception as e:
                    logger.critical('Could not restart: %s | %s' % (type(e), e))
                    plugin.running = False
                    plugin.join()
                    running = False
    except Exception as e:
        logger.fatal(f'Why did I catch a {type(e)} here? {e}')
    finally:
        db.updateDatabase('settings','controllers',{'name' : args.plugin_name},
                {'$set' : {'status' : 'offline'}})
        plugin.running = False
        plugin.join()
        logger.info('Shutting down')

    return

if __name__ == '__main__':
    db = DobermanDB.DobermanDB()
    try:
        main(db)
    except Exception as e:
        print('Caught a %s: %s' % (type(e), e))
    db.close()
<|MERGE_RESOLUTION|>--- conflicted
+++ resolved
@@ -28,14 +28,9 @@
     logger.setLevel(int(loglevel))
     doc = db.ControllerSettings(args.plugin_name)
     if doc['status'] == 'online':
-<<<<<<< HEAD
         if (datetime.datetime.now() - doc['heartbeat']).total_seconds < 3*utils.heartbeat_timer:
             logger.fatal('%s already running!' % args.plugin_name)
             return
-=======
-        logger.fatal('%s already running!' % args.plugin_name)
-        return
->>>>>>> 99a23aad
     db.updateDatabase('settings','controllers',{'name' : args.plugin_name},
             {'$set' : {'runmode' : args.runmode, 'status' : 'online'}})
     logger.info('Starting %s' % args.plugin_name)
