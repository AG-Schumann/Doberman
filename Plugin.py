#!/usr/bin/env python3
import threading
import datetime
import time
import logging
import DobermanDB
import argparse
import DobermanLogging
import utils
dtnow = datetime.datetime.now


def clip(val, low, high):
    """Clips `val` to be at least `low` and at most `high`"""
    return max(min(val, high), low)

class Plugin(threading.Thread):
    """
    Class that controls starting, running, and stopping the readout thread
    Reads data from the controller, checks it for warnings/alarms, and writes
    to the database.
    """

    def __init__(self, db, name, plugin_paths):
        """
        Constructor

        Parameters
        ----------
        db : DobermanDB instance
            The database backend connection
        name : str
            The name of the plugin/controller to use
        plugin_paths : list
            A list of directories in which to find plugins

        Returns
        -------
        None

        Raises
        ------
        None
        """
        threading.Thread.__init__(self)
        self.logger = logging.getLogger(name)
        self.name = name
        self.logger.debug('Starting plugin...')
        self.db = db
        config_doc = self.db.readFromDatabase('settings','controllers',
                {'name' : self.name}, onlyone=True)
        self.controller_ctor = utils.FindPlugin(self.name, plugin_paths)
        self.ctor_opts = {}
        self.ctor_opts['name'] = self.name
        self.ctor_opts['initialize'] = True
        self.ctor_opts.update(config_doc['address'])
        if 'additional_params' in config_doc:
            self.ctor_opts.update(config_doc['additional_params'])

        self.number_of_data = len(config_doc['readings'])
        self.recurrence_counter = [0] * self.number_of_data
        self.status_counter = [0] * self.number_of_data
        self.last_message_time = dtnow()
        self.late_counter = 0
        self.last_measurement_time = dtnow()
        self.controller = None
        self.OpenController()
        self.running = False
        self.has_quit = False

    def close(self):
        """Closes the controller"""
        self.running = False
        if not self.controller:
            return
        self.logger.info('Stopping...')
        self.controller.close()
        self.controller = None
        return

    def OpenController(self):
        """Tries to call the controller constructor. Raises any exceptions recieved"""
        if self.controller is not None:
            return
        try:
            self.controller = self.controller_ctor(self.ctor_opts)
        except Exception as e:
            self.logger.error('Could not open controller. Error: %s' % e)
            self.controller = None
            raise
        else:
            self._connected = True

    def run(self):
        """
        The main readout loop of the plugin. Ensures it always has a controller to read
        data from. If it doesn't it tries periodically to open it.
        While running, pulls data from the controller, checks its validity, checks for
        new commands, and repeats until told to quit. Closes the controller when finished

        Parameters
        ----------
        None

        Returns
        -------
        None

        Raises
        ------
        None
        """
        self.OpenController()
        self.running = True
        while self.running:
            loop_start_time = time.time()
            rundoc = self.db.readFromDatabase('settings','controllers',
                    {'name' : self.name}, onlyone=True)
            if rundoc['status'][rundoc['runmode']] == 'ON':
                if self._connected:
                    data = self.Readout()
                    if -1 in data[2] or -2 in data[2]: # connection lost
                        self._connected = False
                        self.logger.error('Lost connection to device?')
                    self.ProcessData(data, rundoc)
                else:
                    try:
                        self.logger.debug('Reopening controller...')
                        self.OpenController()
                    except Exception as e:
                        self.logger.error('Could not reopen controller! Error %s | %s' % (type(e), e))
                    else:
                        self.logger.debug('Reopened controller')
            self.HandleCommands()
            while (time.time() - loop_start_time) < rundoc['readout_interval'] and self.running:
                time.sleep(1)
                self.HandleCommands()
        self.close()

    def Readout(self):
        """
        Actually interacts with the device. Returns [time, data, status]
        Ensures data and status are lists

        Parameters
        ---------
        None

        Returns
        -------
        time : datetime.datetime
            When the data was recorded
        data : list
            The values read from the controller. Has length self.number_of_data, will
            be padded with None if necessary
        status : list
            The status codes returned by the controller. Has length self.number_of_data,
            will be padded with -3 if necessary

        Raises
        ------
        None
        """
        vals = self.controller.Readout()
        if not isinstance(vals['data'], (list, tuple)):
            vals['data'] = [vals['data']]
        if len(vals['data']) != self.number_of_data:
            vals['data'] += [None]*(self.number_of_data - len(vals['data']))
        if not isinstance(vals['retcode'], (list, tuple)):
            vals['retcode'] = [vals['retcode']]
        if len(vals['retcode']) != self.number_of_data:
            vals['retcode'] += [-3]*(self.number_of_data - len(vals['data']))
        upstream = [dtnow(), vals['data'], vals['retcode']]
<<<<<<< HEAD
        self.logger.debug('Measured %s' % ['%.2g' % v for v in vals['data']])
=======
        self.logger.debug('Measured %s' % list(map('{:.3f}'.format, vals['data'])))
>>>>>>> 1b9943e3
        return upstream

    def ProcessData(self, data, rundoc):
        """
        Checks data for warning/alarms and writes it to the database

        Paramaters
        ----------
        data : [time, values, status]
            The quantity returned by Readout() above

        rundoc : dict
            The controller's settings document from the database, that contains all the
            current parameters (alarm levels, etc) for operation

        Returns
        -------
        None

        Raises
        ------
        None
        """
        when, values, status = data
        runmode = rundoc['runmode']
        message_time = self.db.getDefaultSettings(runmode=runmode,name='message_time')
        readout_interval = rundoc['readout_interval']
        readings = rundoc['readings']
        dt = (dtnow() - self.last_message_time).total_seconds()
        too_soon = (dt < message_time*60)
        for i, (value, reading) in enumerate(zip(values, readings)):
            level = reading['level'][runmode]
            try:
                if level == -1:
                    continue
                if status[i] < 0:
                    self.status_counter[i] += 1
                    if self.status_counter[i] >= 3 and not too_soon:
                        msg = f'Something wrong? Status[{i}] is {status[i]}'
                        self.logger.warning(msg)
                        self.db.logAlarm({'name' : self.name, 'index' : i,
                            'when' : when, 'status' : status[i], 'data' : value,
                            'reason' : 'status', 'howbad' : 0, 'msg' : msg})
                        self.status_counter[i] = 0
                        self.last_message_time = dtnow()
                else:
                    self.status_counter[i] = 0

                for j in range(len(reading['alarms'])-1, level-1, -1):
                    lo, hi = reading['alarms'][j]
                    if clip(value, lo, hi) in [lo, hi]:
                        self.recurrence_counter[i] += 1
                        status[i] = j
                        if self.recurrence_counter[i] >= reading['recurrence'] and not too_soon:
                            msg = (f"Reading {i} ({reading['description']}, value "
                               f'{value:.2g}) is outside the level {j} alarm range '
                               f'({lo:.2g}, {hi:.2g})')
                            self.logger.critical(msg)
                            self.db.logAlarm({'name' : self.name, 'index' : i,
                                'when' : when, 'status' : status[i], 'data' : value,
                                'reason' : 'alarm', 'howbad' : j, 'msg' : msg})
                            self.recurrence_counter[i] = 0
                            self.last_message_time = dtnow()
                        break
                else:
                    self.recurrence_counter[i] = 0
            except Exception as e:
                self.logger.critical(f"Could not check reading {i} ({reading['description']}): {e} ({str(type(e))}")
        if not self._connected:
            return
        time_diff = (when - self.last_measurement_time).total_seconds()
        if time_diff > 2*readout_interval:
            self.late_counter += 1
            if self.late_counter >= 3 and not too_soon:
                msg = f'Last sent data {time_diff:.1f} sec ago instead of {readout_interval}'
                self.logger.warning(msg)
                self.db.logAlarm({'name' : self.name, 'when' : dtnow(), 'status' : 0,
                    'data' : time_diff, 'reason' : 'time difference', 'howbad' : 0,
                    'msg' : msg})
                self.late_counter = 0
        else:
            self.late_counter = 0
        self.last_measurement_time = when
        self.db.writeDataToDatabase(self.name, when, values, status)
        # success is logged upstream

    def HandleCommands(self):
        """
        Pings the database for new commands for the controller

        Parameters
        ----------
        None

        Returns
        ------
        None

        Raises
        ------
        None
        """
        doc = self.db.FindCommand(self.name)
        while doc is not None:
            command = doc['command']
            self.logger.info(f"Found command '{command}'")
            if 'runmode' in command:
                _, runmode = command.split()
                self.db.updateDatabase('settings','controllers',
                                {'name': self.name}, {'$set' : {'runmode' : runmode}})
                loglevel = self.db.getDefaultSettings(runmode=runmode,name='loglevel')
                self.logger.setLevel(int(loglevel))
            elif command == 'stop':
                self.running = False
                self.has_quit = True
                # makes sure we don't get restarted
            elif command == 'wake':
                runmode = self.db.ControllerSettings(name=self.name)['runmode']
                self.db.updateDatabase('settings','controllers', {'name' : self.name},
                        {'$set' : {'status.%s' % runmode : 'ON'}})
            elif command == 'sleep':
                runmode = self.db.ControllerSettings(name=self.name)['runmode']
                self.db.updateDatabase('settings','controllers', {'name' : self.name},
                        {'$set' : {'status.%s' % runmode : 'OFF'}})
            elif self._connected:
                self.controller.ExecuteCommand(command)
            else:
                self.logger.error(f"Command '{command}' not accepted")
            doc = self.db.FindCommand(self.name)
        return

def main(db):
    names = db.Distinct('settings','controllers','name')
    runmodes = db.Distinct('settings','runmodes','mode')
    parser = argparse.ArgumentParser(description='Doberman plugin standalone')
    parser.add_argument('--name', type=str, dest='plugin_name', required=True,
                        help='Name of the controller',choices=names)
    parser.add_argument('--runmode', type=str, dest='runmode', choices=runmodes,
                        help='Which run mode to use', default='default')
    args = parser.parse_args()

    plugin_paths=['.']
    logger = logging.getLogger(args.plugin_name)
    logger.addHandler(DobermanLogging.DobermanLogger(db))
    loglevel = db.getDefaultSettings(runmode=args.runmode,name='loglevel')
    logger.setLevel(int(loglevel))
    doc = db.readFromDatabase('settings','controllers',
            {'name' : args.plugin_name},onlyone=True)
    if doc['online']:
        logger.fatal('%s already running!' % args.plugin_name)
        return
    db.updateDatabase('settings','controllers',{'name' : args.plugin_name},
            {'$set' : {'runmode' : args.runmode, 'online' : True}})
    logger.info('Starting %s' % args.plugin_name)
    plugin = Plugin(db, args.plugin_name, plugin_paths)
    plugin.start()
    sh = utils.SignalHandler(logger)
    running = True
    try:
        while running and not sh.interrupted:
            loop_start = time.time()
            logger.debug('I\'m still here')
            while time.time() - loop_start < 30 and not sh.interrupted:
                time.sleep(1)
            if plugin.has_quit:
                logger.info('Plugin stopped')
                break
            if not (plugin.running and plugin.is_alive()):
                logger.error('Controller died! Restarting...' % plugin.name)
                try:
                    plugin.running = False
                    plugin.join()
                    plugin = Plugin(db, args.plugin_name, plugin_paths)
                    plugin.start()
                except Exception as e:
                    logger.critical('Could not restart: %s | %s' % (type(e), e))
                    plugin.running = False
                    plugin.join()
                    running = False
    except Exception as e:
        logger.fatal(f'Why did I catch a {type(e)} here? {e}')
    finally:
        db.updateDatabase('settings','controllers',{'name' : args.plugin_name},
                {'$set' : {'online' : False}})
        plugin.running = False
        plugin.join()
        logger.info('Shutting down')

    return

if __name__ == '__main__':
    db = DobermanDB.DobermanDB()
    try:
        main(db)
    except:
        pass
    db.close()
<|MERGE_RESOLUTION|>--- conflicted
+++ resolved
@@ -171,11 +171,7 @@
         if len(vals['retcode']) != self.number_of_data:
             vals['retcode'] += [-3]*(self.number_of_data - len(vals['data']))
         upstream = [dtnow(), vals['data'], vals['retcode']]
-<<<<<<< HEAD
-        self.logger.debug('Measured %s' % ['%.2g' % v for v in vals['data']])
-=======
-        self.logger.debug('Measured %s' % list(map('{:.3f}'.format, vals['data'])))
->>>>>>> 1b9943e3
+        self.logger.debug('Measured %s' % list(map('{:.2g}'.format, vals['data'])))
         return upstream
 
     def ProcessData(self, data, rundoc):
