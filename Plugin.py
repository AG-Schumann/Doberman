--- conflicted
+++ resolved
@@ -27,13 +27,8 @@
     logger.addHandler(DobermanLogging.DobermanLogger(db))
     loglevel = db.getDefaultSettings(runmode=args.runmode,name='loglevel')
     logger.setLevel(int(loglevel))
-<<<<<<< HEAD
-    doc = db.GetControllerSettings(args.plugin_name)
+    doc = db.GetSensorSettings(args.plugin_name)
     if doc['status'] != 'offline':
-=======
-    doc = db.GetSensorSettings(args.plugin_name)
-    if doc['status'] == 'online':
->>>>>>> f6b872d0
         if (datetime.datetime.now() - doc['heartbeat']).total_seconds() < 3*utils.heartbeat_timer:
             logger.fatal('%s already running!' % args.plugin_name)
             return
@@ -62,13 +57,8 @@
             if plugin.has_quit or sh.interrupted:
                 logger.info('Plugin stopped')
                 break
-<<<<<<< HEAD
             if not plugin.is_alive():
-                logger.error('Controller died! Restarting...')
-=======
-            if not (plugin.running and plugin.is_alive()):
                 logger.error('Sensor died! Restarting...')
->>>>>>> f6b872d0
                 try:
                     sh.interrupted = True
                     plugin.join()
