--- conflicted
+++ resolved
@@ -393,14 +393,9 @@
     except KeyboardInterrupt:
         logger.fatal('Killed by ctrl-c')
     finally:
-<<<<<<< HEAD
-        plugin.close()
         db.close()
-=======
         plugin.running = False
         plugin.join()
-        #plugin.close()
->>>>>>> d6d07cf4
 
     return
 
