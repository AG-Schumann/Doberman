import time
import logging
from ReadoutThread import ReadoutThread
import importlib
import importlib.machinery
from importlib.machinery import PathFinder
from DobermanDB import DobermanDB
<<<<<<< HEAD
import DobermanLogger
import argparse
=======
>>>>>>> ebefae6d


class Plugin(object):
    """
    Base plugin class. Attempts to find a controller with the specified name in the specified directory
    """
    def __init__(self, opts):
        self.logger = logging.getLogger(opts.name)
        self.name = opts.name
        self.logger.debug('Starting %s...' % self.name)
        if self.name != 'RAD7':
            plugin_name = self.name.rstrip('0123456789')
        else:
            plugin_name = self.name

        spec = PathFinder.find_spec(plugin_name, opts.plugin_paths)
        if spec is None:
            raise FileNotFoundError('Could not find a controller named %s' % plugin_name)
        try:
            controller_ctor = getattr(spec.loader.load_module(), plugin_name)
        except Exception as e:
            raise FileNotFoundError('Could not load controller %s: %s' % (plugin_name, e))

        self.writeThread = ReadoutThread(opts, self.logger, controller_ctor)

    def Run(self):
        """This function starts the readout process from the controller.
        It spawns a new thread and checks periodically if it's still running.
        If it isn't it tries to restart it
        """
        yesno = False
        try:
            self.writeThread.running = True
            self.writeThread.start()
            while True:
                self.logger.debug("Main program still alive...")
                if yesno:
                    if not self.writeThread.running or not self.writeThread.isAlive():
                        self.logger.fatal("Readout thread died! Reviving...")
                        self.writeThread.start()
                time.sleep(30)
                yesno = not yesno
            self.close()
        except KeyboardInterrupt:
            self.logger.fatal("Program killed by ctrl-c")
            self.close()

    def close(self):
        self.logger.debug("Closing %s..." % self.name)
        self.writeThread.running = False
        self.writeThread.Tevent.set()
        self.controller.close()
        return

    def __del__(self):
        self.close()
        return

    def __exit__(self):
        self.close()
        return

def main():
<<<<<<< HEAD
    parser = argparse.ArgumentParser(description='Doberman standalone plugin')
    parser.add_argument('--name', type=str, dest='plugin_name',
                        help='Name of the controller', required=True)
    parser.add_argument('--config', type=str, dest='configuration',
                        help='Which configuration to run with', default='default')
    parser.add_argument('--log', type=int, choices=range(10,60,10), default=20,
                        help='Logging level')
    args = parser.parse_args()
    if 
    logging.getLogger()
    logger.addHandler(DobermanLogger.DobermanLogger())
=======
    db = DobermanDB()

>>>>>>> ebefae6d
    return

if __name__ == '__main__':
    main()<|MERGE_RESOLUTION|>--- conflicted
+++ resolved
@@ -5,11 +5,8 @@
 import importlib.machinery
 from importlib.machinery import PathFinder
 from DobermanDB import DobermanDB
-<<<<<<< HEAD
 import DobermanLogger
 import argparse
-=======
->>>>>>> ebefae6d
 
 
 class Plugin(object):
@@ -73,7 +70,6 @@
         return
 
 def main():
-<<<<<<< HEAD
     parser = argparse.ArgumentParser(description='Doberman standalone plugin')
     parser.add_argument('--name', type=str, dest='plugin_name',
                         help='Name of the controller', required=True)
@@ -82,13 +78,10 @@
     parser.add_argument('--log', type=int, choices=range(10,60,10), default=20,
                         help='Logging level')
     args = parser.parse_args()
-    if 
     logging.getLogger()
     logger.addHandler(DobermanLogger.DobermanLogger())
-=======
     db = DobermanDB()
 
->>>>>>> ebefae6d
     return
 
 if __name__ == '__main__':
