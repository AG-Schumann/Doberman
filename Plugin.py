--- conflicted
+++ resolved
@@ -393,14 +393,9 @@
     except KeyboardInterrupt:
         logger.fatal('Killed by ctrl-c')
     finally:
-<<<<<<< HEAD
-        plugin.close()
         db.close()
-=======
         plugin.running = False
         plugin.join()
-        #plugin.close()
->>>>>>> b6fdbf4f
 
     return
 
