from SensorBase import SerialSensor
import time
import re  # EVERYBODY STAND BACK xkcd.com/208
from utils import number_regex


class isegNHQ(SerialSensor):
    """
    iseg NHQ sensor
    """
    accepted_commands = [
            'Vset <value>: voltage setpoint',
            'Ilim <value>: current limit',
            'Vramp <value>: voltage ramp speed',
        ]

    def SetParameters(self):
        self._msg_end = '\r\n'
        self._msg_start = ''
        self.basecommand = '{cmd}'
        self.setcommand = self.basecommand + '={value}'
        self.getcommand = self.basecommand
        self.commands = {'open'     : '',
                         'identify' : '#',
                         'Delay'    : 'W',
                         'Voltage'  : f'U{self.channel}',
                         'Current'  : f'I{self.channel}',
                         'Vlim'     : f'M{self.channel}',
                         'Ilim'     : f'N{self.channel}',
                         'Vset'     : f'D{self.channel}',
                         'Vramp'    : f'V{self.channel}',
                         'Vstart'   : f'G{self.channel}',
                         'Itrip'    : f'L{self.channel}',
                         'Status'   : f'S{self.channel}',
                         'Auto'     : f'A{self.channel}',
                         }
        statuses = ['ON','OFF','MAN','ERR','INH','QUA','L2H','H2L','LAS','TRP']
        self.state = dict(zip(statuses,range(len(statuses))))
<<<<<<< HEAD
=======
        self.reading_commands = [self.commands[x] for x in ['Current','Voltage','Vset','Status']]
        super().__init__(opts)
>>>>>>> 50f74c4e

        self.command_patterns = [
                (re.compile('(?P<cmd>Vset|Itrip|Vramp) +(?P<value>%s)' % number_regex),
                    lambda x : self.setcommand.format(cmd=self.commands[m.group('cmd')],
                        value=m.group('value'))),
                ]

    def Setup(self):
        self.SendRecv(self.basecommand.format(cmd=self.commands['open']))
<<<<<<< HEAD
=======
        return True
>>>>>>> 50f74c4e

    def isThisMe(self, dev):
        resp = self.SendRecv(self.commands['open'], dev)
        if resp['retcode']:
            return False
        resp = self.SendRecv(self.commands['identify'], dev)
        if resp['retcode'] or not resp['data']:
            return False
        if resp['data'].decode().rstrip().split(';')[0] == self.serialID:
            return True
        return False

    def ProcessOneReading(self, index, data):
        data = data.splitlines()[1]
        if index == 0:  # current
            data = data.decode()
            return float(f'{data[:3]}E{data[4:]}')
        elif index == 1:  # voltage
            return float(data)
        elif index == 2:  # setpoint
            return float(data)
        elif index == 3:  # state
            data = data.split(b'=')[1].strip()
            return self.state.get(data.decode(), -1)

    def Readout(self):
        vals = []
        status = []
        coms = ['Current','Voltage','Vset','Status']
        funcs = [lambda x : float(f'{x[:3]}E{x[4:]}'), float,
                float, lambda x : self.state.get(x.split('=')[1].strip(),-1)]
        for com,func in zip(coms,funcs):
            cmd = self.getcommand.format(cmd=self.commands[com])
            resp = self.SendRecv(cmd)
            status.append(resp['retcode'])
            if status[-1]:
                #print('Cmd %s, %s' % (cmd, resp))
                vals.append(-1)
            else:
                data = resp['data'].split(bytes(cmd, 'utf-8'))[-1]
                #data = resp['data']
                vals.append(func(data.decode()))
        return {'retcode' : status, 'data' : vals}

    def SendRecv(self, message, dev=None):
        """
        The iseg does things char by char, not string by string
        This handles that
        """
        device = dev if dev else self._device
        msg = self._msg_start + message + self._msg_end
        response = ''
        ret = {'retcode' : 0, 'data' : None}
        #print('\nSending command %s' % message)
        for c in msg:
            #print("Sending %s" % c)
            device.write(c.encode())
            time.sleep(1)
            echo = device.read(1).decode()
            #print("Recvd %s" % echo)
            if c != echo:
                pass
                #self.logger.error(f'Command {message} not echoed!')
                #print("Recieved %s instead of %s" % (echo, c))
                #ret['retcode'] = -1
                #return ret
            time.sleep(1)
        if '=' in message: # 'set' command, nothing left other than CR/LF
            device.read(device.in_waiting)
            return ret

        time.sleep(1) # 'send' bit finished, now to receive the reply
        ret['data'] = device.read(device.in_waiting).decode().rstrip()
        #print("Recvd %s" % ret['data'])
        #blank_bytes = 0
        #for _ in range(64):
        #    byte = device.read(1).decode()
        #    if not byte:
        #        blank_bytes += 1
        #    else:
        #        response += byte
        #        blank_bytes = 0
        #    if blank_bytes >= 5 or response[-2:] == self._msg_end:
        #        break
        #    time.sleep(self.delay)
        #ret['data'] = response.rstrip()
        time.sleep(0.5)
        return ret
<|MERGE_RESOLUTION|>--- conflicted
+++ resolved
@@ -36,11 +36,7 @@
                          }
         statuses = ['ON','OFF','MAN','ERR','INH','QUA','L2H','H2L','LAS','TRP']
         self.state = dict(zip(statuses,range(len(statuses))))
-<<<<<<< HEAD
-=======
         self.reading_commands = [self.commands[x] for x in ['Current','Voltage','Vset','Status']]
-        super().__init__(opts)
->>>>>>> 50f74c4e
 
         self.command_patterns = [
                 (re.compile('(?P<cmd>Vset|Itrip|Vramp) +(?P<value>%s)' % number_regex),
@@ -50,10 +46,6 @@
 
     def Setup(self):
         self.SendRecv(self.basecommand.format(cmd=self.commands['open']))
-<<<<<<< HEAD
-=======
-        return True
->>>>>>> 50f74c4e
 
     def isThisMe(self, dev):
         resp = self.SendRecv(self.commands['open'], dev)
