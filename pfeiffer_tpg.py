--- conflicted
+++ resolved
@@ -3,24 +3,15 @@
 from utils import number_regex
 
 
-<<<<<<< HEAD
-class pfeiffer_tpg(LANController):
-    def SetParameters(self):
-=======
 class pfeiffer_tpg(LANSensor):
-    def __init__(self, opts):
->>>>>>> 50f74c4e
+    def SetParameters(self, opts):
         self._msg_begin = ''
         self._msg_end = '\r\n\x05'
         self.commands = {
                 'identify' : 'AYT',
                 'read' : 'PR1',
                 }
-<<<<<<< HEAD
-=======
-        super().__init__(opts)
         self.reading_commands = [self.commands['read']]
->>>>>>> 50f74c4e
         self.read_command = re.compile(b'(?P<status>[0-9]),(?P<value>%s)' % bytes(number_regex, 'utf-8'))
 
     def Setup(self):
