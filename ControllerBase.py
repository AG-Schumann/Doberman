import serial
import socket
import time
import logging
<<<<<<< HEAD
import threading
import queue

=======
from subprocess import Pope, PIPE, TimeoutExpired
>>>>>>> f12f8299

class Controller(object):
    """
    Generic controller class. Defines the interface with Doberman
    """
    _msg_start = ''
    _msg_end = ''

    def __init__(self, opts):
        """
        opts is a dict with all the options needed for initialization
        (addresses, configuration options, etc)
        """
        self.logger = logging.getLogger(opts['name'])
        for key, value in opts.items():
            setattr(self, key, value)
        self._connected = False
        self.cmd_queue = queue.Queue()
        if self.initialize:
            if self._getControl():
                time.sleep(0.2)
                self.running = True
                self.readout_thread = threading.Thread(target=self.ReadoutScheduler)
                self.readout_thread.start()
            else:
                self.logger.error('Something went wrong during initialization...')
                raise ValueError('Initialization failed')

    def _getControl(self):
        """
        Opens the connection to the device
        """
        raise NotImplementedError()

    def ReadoutScheduler(self):
        """
        Pulls tasks from the command queue and deals with them. If the queue is empty
        it sleeps for 100ms and retries. This function returns when self.running
        becomes False. While the sensor is in normal operation, this is the only
        function that should call SendRecv to avoid issues with simultaneous
        access (ie, the isThisMe routine avoids this)
        """
        while self.running:
            try:
                packet = self.cmd_queue.get_nowait()
            except queue.Empty:
                time.sleep(0.1)
                continue
            else:
                command, callback = packet
                self.logger.debug('Pulled "%s" from queue' % command)
                ret = self.SendRecv(command)
                self.logger.debug('Calling "%s" with "%s"' % (str(callback).split()[1],
                    ret['data']))
                callback(ret)

    def AddToSchedule(self, reading_index=None, command=None, callback=None):
        """
        Adds one thing to the command queue. This is the only function called
        by the owning Plugin (other than [cd]'tor, obv), so everything else
        works around this function.

        :param reading_index: the i-th reading to do
        :param command: a string other than a reading command
        :param callback: the function called with the results. Must accept
            a dictionary as argument with the result from SendRecv. Required for
            reading_index != None
        :returns None
        """
        if reading_index:
            if callback is None:
                return
            self.cmd_queue.put((self.reading_commands[reading_index],
                # is there a better way to do this?
                lambda x : self._ProcessReading(reading_index, x, callback)))
        elif command:
            self.cmd_queue.put((command, lambda x : None))


    def _ProcessReading(self, index, pkg, callback):
        """
        Reads one value from the sensor. Unpacks the result from SendRecv
        and passes the data to ProcessOneReading for processing. The results, along
        with timestamp, are passed back upstream.

        :param index: the index of the reading
        :param pkg: the dict returned by SendRecv
        :param callback: a function to call with the results. Must accept
            as argument a tuple containing (index, timestamp, value, retcode). Will
            most often be the 'put' method on the owning Plugin's process_queue.
            If ProcessOneReading throws an exception, value will be None
        :returns None
        """
        try:
            value = ProcessOneReading(index, pkg['data'])
        except:  # TODO catch specific exceptions (TypeError, ValueError, etc)
            value = None
        callback((index, time.time(), value, pkg['retcode']))
        return

    def ProcessOneReading(self, index, data):
        """
        Takes the raw data as returned by SendRecv and parses
        it for the (probably) float. Does not need to catch exceptions

        :param index: the index of the reading
        :param data: the raw bytes string
        :returns: probably a float. Sensor-dependent
        """
        raise NotImplementedError()

    def FeedbackReadout(self):
        """
        TODO update for >= 4.x
        Reads the variable used during feedback. Just a single call to SendRecv.
        Must return [timestamp (since epoch), value, retcode]
        """
        raise NotImplementedError()

    def SendRecv(self, message, dev=None):
        """
        General controller interface. Returns a dict with retcode -1 if controller not connected,
        -2 if there is an exception, (larger numbers also possible) and whatever data was read. Adds _msg_start and _msg_end
        to the message before sending it
        """
        raise NotImplementedError()

    def ExecuteCommand(self, command):
        """
        Allows Doberman to issue commands to the controller (change setpoints, valve
        positions, etc)
        """
        if not hasattr(self, 'command_patterns'):
            self.logger.error("I don't accept specific commands")
            return
        for pattern, func in self.command_patterns:
            m = pattern.search(command)
            if not m:
                continue
            self.AddToSchedule(command=func(m))
            return
        self.logger.error("Did not understand command '%s'" % command)

    def close(self):
        self.running = False
        self.readout_thread.join()
        self._connected = False
        self._device.close()
        return

    def __del__(self):
        self.close()
        return

    def __exit__(self):
        self.close()
        return


class SoftwareController(Controller):
    """
    Class for software-only controllers (heartbeats, system monitors, etc)
    """
    class DummyObject(object):
        def close():
            return

    def __init__(self, opts):
        self._device = self.DummyObject()
        super().__init__(opts)

    def _getControl(self):
        return True

    def call(self, command, timeout=1, **kwargs):
        for k,v in zip(['shell','stdout','stderr'],[True,PIPE,PIPE]):
            if k not in kwargs:
                kwargs.update({k:v})
        proc = Popen(command, **kwargs)
        try:
            out, err = proc.communicate(timeout=timeout, **kwargs)
        except TimeoutExpired:
            proc.kill()
            out, err = proc.communicate()
        return out, err


class SerialController(Controller):
    """
    Serial controller class. Implements more direct serial connection specifics
    """

    def __init__(self, opts):
        self.ttyUSB = -1
        self._device = serial.Serial()
        self._device.baudrate=9600 if not hasattr(self, 'baud') else self.baud
        self._device.parity=serial.PARITY_NONE
        self._device.stopbits=serial.STOPBITS_ONE
        self._device.timeout=0  # nonblocking mode
        self._device.write_timeout = 5
        super().__init__(opts)

    def _getControl(self):
        if self.ttyUSB == -1:
            self.logger.error('Could not find device: no ttyUSB')
            return False
        self._device.port = '/dev/ttyUSB%i' % (self.ttyUSB)
        try:
            self._device.open()
        except serial.SerialException as e:
            self.logger.error('Problem opening %s: %s' % (self._device.port, e))
            raise
        if not self._device.is_open:
            self.logger.error('Error while connecting to device')
            return False
        else:
            self._connected = True
            return True
        return False

    def isThisMe(self, dev):
        """
        Makes sure the specified controller is the correct one
        """
        raise NotImplementedError()

    def SendRecv(self, message, dev=None):
        device = dev if dev else self._device
        ret = {'retcode' : 0, 'data' : None}
        if not self._connected and dev is None:
            self.logger.error('No controller connected, can\'t send message %s' % message)
            ret['retcode'] = -1
            return ret
        try:
            message = self._msg_start + str(message) + self._msg_end
            device.write(message.encode())
            time.sleep(1.0)
            if device.in_waiting:
                s = device.read(device.in_waiting)
                ret['data'] = s
        except serial.SerialException as e:
            self.logger.error('Could not send message %s. Error %s' % (message, e))
            ret['retcode'] = -2
            return ret
        except serial.SerialTimeoutException as e:
            self.logger.error('Could not send message %s. Error %s' % (message, e))
            ret['retcode'] = -2
            return ret
        time.sleep(0.2)
        return ret


class LANController(Controller):
    """
    Class for LAN-connected controllers
    """

    def __init__(self, opts):
        self._device = socket.socket(socket.AF_INET, socket.SOCK_STREAM)
        super().__init__(opts)

    def _getControl(self):
        """
        Connects to the controller
        """
        num_tries = 3
        for _ in range(num_tries):
            try:
                self._device.settimeout(5)
                self._device.connect((self.ip, int(self.port)))
            except socket.error as e:
                self.logger.error('Didn\'t find anything at %s:%i. Trying again in 5 seconds...' % (self.ip, self.port))
                #sock._device.close()
                time.sleep(5)
            else:
                self._connected = True
                return True
        return False

    def SendRecv(self, message, dev=None):
        ret = {'retcode' : 0, 'data' : None}

        if not self._connected:
            self.logger.error('No controller connected, can\'t send message %s' % message)
            ret['retcode'] = -1
            return ret
        message = str(message).rstrip()
        message = self._msg_start + message + self._msg_end
        try:
            self._device.sendall(message.encode())
        except socket.error as e:
            self.logger.fatal("Could not send message %s. Error: %s" % (message.strip(), e))
            ret['retcode'] = -2
            return ret
        time.sleep(0.01)

        try:
            ret['data'] = self._device.recv(1024)
        except socket.error as e:
            self.logger.fatal('Could not receive data from controller. Error: %s' % e)
            ret['retcode'] = -2
        return ret
<|MERGE_RESOLUTION|>--- conflicted
+++ resolved
@@ -2,13 +2,9 @@
 import socket
 import time
 import logging
-<<<<<<< HEAD
 import threading
 import queue
-
-=======
 from subprocess import Pope, PIPE, TimeoutExpired
->>>>>>> f12f8299
 
 class Controller(object):
     """
