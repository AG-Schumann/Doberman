import serial
import socket
import time
import logging
<<<<<<< HEAD
import queue
=======
>>>>>>> 83830e02
from subprocess import Popen, PIPE, TimeoutExpired

class Controller(object):
    """
    Generic controller class. Defines the interface with Doberman
    """
    _msg_start = ''
    _msg_end = ''

    def __init__(self, opts):
        """
        opts is a dict with all the options needed for initialization
        (addresses, configuration options, etc)
        """
        self.logger = logging.getLogger(opts['name'])
        for key, value in opts.items():
            setattr(self, key, value)
        self._connected = False
        self.cmd_queue = queue.Queue(30)
        if self.initialize:
            if self._getControl():
                time.sleep(0.2)
                self.running = True
                self.readout_thread = threading.Thread(target=self.ReadoutScheduler)
                self.readout_thread.start()
            else:
                self.logger.error('Something went wrong during initialization...')
                raise ValueError('Initialization failed')

    def _getControl(self):
        """
        Opens the connection to the device
        """
        raise NotImplementedError()

    def ReadoutScheduler(self):
        """
        Pulls tasks from the command queue and deals with them. If the queue is empty
        it sleeps for 100ms and retries. This function returns when self.running
        becomes False. While the sensor is in normal operation, this is the only
        function that should call SendRecv to avoid issues with simultaneous
        access (ie, the isThisMe routine avoids this)
        """
        while self.running:
            try:
                packet = self.cmd_queue.get_nowait()
            except queue.Empty:
                time.sleep(0.1)
                continue
            else:
                command, callback = packet
                if isinstance(command, int):  # reading index
                    command = self.reading_commands[command]
                ret = self.SendRecv(command)
                callback(ret)

    def AddToSchedule(self, reading_index=None, command=None, callback=None):
        """
        Adds one thing to the command queue. This is the only function called
        by the owning Plugin (other than [cd]'tor, obv), so everything else
        works around this function.

        :param reading_index: the i-th reading to do
        :param command: a string other than a reading command
        :param callback: the function called with the results. Must accept
            a dictionary as argument with the result from SendRecv. Required for
            reading_index != None
        :returns None
        """
        if reading_index is not None:
            if callback is None:
                return
            self.logger.debug('Queuing %i' % (reading_index))
            self.cmd_queue.put((reading_index,
                # is there a better way to do this?
                lambda x : self._ProcessReading(reading_index, x, callback)))
        elif command is not None:
            self.cmd_queue.put((command, lambda x : None))


    def _ProcessReading(self, index, pkg, callback):
        """
        Reads one value from the sensor. Unpacks the result from SendRecv
        and passes the data to ProcessOneReading for processing. The results, along
        with timestamp, are passed back upstream.

        :param index: the index of the reading
        :param pkg: the dict returned by SendRecv
        :param callback: a function to call with the results. Must accept
            as argument a tuple containing (index, timestamp, value, retcode). Will
            most often be the 'put' method on the owning Plugin's process_queue.
            If ProcessOneReading throws an exception, value will be None
        :returns None
        """
        try:
            value = self.ProcessOneReading(index, pkg['data'])
        except (ValueError, TypeError, ZeroDivisionError, UnicodeDecodeError, AttributeError) as e:
            self.logger.debug('Caught a %s: %s' % (type(e),e))
            value = None
        self.logger.debug('Index %i values %s' % (index, value))
        if isinstance(value, (list, tuple)):
            now = time.time()
            for i,v in enumerate(value):
                callback((i, now, v, pkg['retcode']))
        else:
            callback((index, time.time(), value, pkg['retcode']))
        return

    def ProcessOneReading(self, index, data):
        """
        Takes the raw data as returned by SendRecv and parses
        it for the (probably) float. Does not need to catch exceptions

        :param index: the index of the reading
        :param data: the raw bytes string
        :returns: probably a float. Sensor-dependent
        """
        raise NotImplementedError()

    def FeedbackReadout(self):
        """
        TODO update for >= 4.x
        Reads the variable used during feedback. Just a single call to SendRecv.
        Must return [timestamp (since epoch), value, retcode]
        """
        raise NotImplementedError()

    def SendRecv(self, message, dev=None):
        """
        General controller interface. Returns a dict with retcode -1 if controller not connected,
        -2 if there is an exception, (larger numbers also possible) and whatever data was read. Adds _msg_start and _msg_end
        to the message before sending it
        """
        raise NotImplementedError()

    def ExecuteCommand(self, command):
        """
        Allows Doberman to issue commands to the controller (change setpoints, valve
        positions, etc)
        """
        if not hasattr(self, 'command_patterns'):
            self.logger.error("I don't accept specific commands")
            return
        for pattern, func in self.command_patterns:
            m = pattern.search(command)
            if not m:
                continue
            self.AddToSchedule(command=func(m))
            return
        self.logger.error("Did not understand command '%s'" % command)

    def close(self):
        self.running = False
        self.readout_thread.join()
        self._connected = False
        self._device.close()
        return

    def __del__(self):
        self.close()
        return

    def __exit__(self):
        self.close()
        return


class SoftwareController(Controller):
    """
    Class for software-only controllers (heartbeats, system monitors, etc)
    """
    class DummyObject(object):
        def close():
            return

    def __init__(self, opts):
        self._device = self.DummyObject()
        super().__init__(opts)

    def _getControl(self):
        return True

    def call(self, command, timeout=1, **kwargs):
        for k,v in zip(['shell','stdout','stderr'],[True,PIPE,PIPE]):
            if k not in kwargs:
                kwargs.update({k:v})
        proc = Popen(command, **kwargs)
        try:
            out, err = proc.communicate(timeout=timeout, **kwargs)
        except TimeoutExpired:
            proc.kill()
            out, err = proc.communicate()
        return out, err


class SerialController(Controller):
    """
    Serial controller class. Implements more direct serial connection specifics
    """

    def __init__(self, opts):
        self.ttyUSB = -1
        self._device = serial.Serial()
        self._device.baudrate=9600 if not hasattr(self, 'baud') else self.baud
        self._device.parity=serial.PARITY_NONE
        self._device.stopbits=serial.STOPBITS_ONE
        self._device.timeout=0  # nonblocking mode
        self._device.write_timeout = 5
        super().__init__(opts)

    def _getControl(self):
        if self.ttyUSB == -1:
            self.logger.error('Could not find device: no ttyUSB')
            return False
        self._device.port = '/dev/ttyUSB%i' % (self.ttyUSB)
        try:
            self._device.open()
        except serial.SerialException as e:
            self.logger.error('Problem opening %s: %s' % (self._device.port, e))
            raise
        if not self._device.is_open:
            self.logger.error('Error while connecting to device')
            return False
        else:
            self._connected = True
            return True
        return False

    def isThisMe(self, dev):
        """
        Makes sure the specified controller is the correct one
        """
        raise NotImplementedError()

    def SendRecv(self, message, dev=None):
        device = dev if dev else self._device
        ret = {'retcode' : 0, 'data' : None}
        if not self._connected and dev is None:
            self.logger.error('No controller connected, can\'t send message %s' % message)
            ret['retcode'] = -1
            return ret
        try:
            message = self._msg_start + str(message) + self._msg_end
            device.write(message.encode())
            time.sleep(1.0)
            if device.in_waiting:
                s = device.read(device.in_waiting)
                ret['data'] = s
        except serial.SerialException as e:
            self.logger.error('Could not send message %s. Error %s' % (message, e))
            ret['retcode'] = -2
            return ret
        except serial.SerialTimeoutException as e:
            self.logger.error('Could not send message %s. Error %s' % (message, e))
            ret['retcode'] = -2
            return ret
        time.sleep(0.2)
        return ret


class LANController(Controller):
    """
    Class for LAN-connected controllers
    """

    def __init__(self, opts):
        self._device = socket.socket(socket.AF_INET, socket.SOCK_STREAM)
        super().__init__(opts)

    def _getControl(self):
        """
        Connects to the controller
        """
        num_tries = 3
        for _ in range(num_tries):
            try:
                self._device.settimeout(5)
                self._device.connect((self.ip, int(self.port)))
            except socket.error as e:
                self.logger.error('Didn\'t find anything at %s:%i. Trying again in 5 seconds...' % (self.ip, self.port))
                #sock._device.close()
                time.sleep(5)
            else:
                self._connected = True
                return True
        return False

    def SendRecv(self, message, dev=None):
        ret = {'retcode' : 0, 'data' : None}

        if not self._connected:
            self.logger.error('No controller connected, can\'t send message %s' % message)
            ret['retcode'] = -1
            return ret
        message = str(message).rstrip()
        message = self._msg_start + message + self._msg_end
        try:
            self._device.sendall(message.encode())
        except socket.error as e:
            self.logger.fatal("Could not send message %s. Error: %s" % (message.strip(), e))
            ret['retcode'] = -2
            return ret
        time.sleep(0.01)

        try:
            ret['data'] = self._device.recv(1024)
        except socket.error as e:
            self.logger.fatal('Could not receive data from controller. Error: %s' % e)
            ret['retcode'] = -2
        return ret
<|MERGE_RESOLUTION|>--- conflicted
+++ resolved
@@ -2,11 +2,7 @@
 import socket
 import time
 import logging
-<<<<<<< HEAD
 import queue
-=======
->>>>>>> 83830e02
-from subprocess import Popen, PIPE, TimeoutExpired
 
 class Controller(object):
     """
