--- conflicted
+++ resolved
@@ -1,8 +1,5 @@
 import threading
-<<<<<<< HEAD
 import datetime
-=======
->>>>>>> 0951c84c
 import logging
 
 
@@ -14,15 +11,10 @@
 
         self.ReadoutInterval = 30
         self.logger = logging.getLogger(__name__)
-<<<<<<< HEAD
-=======
-        self.opts = opts
-        self.writer = writer
->>>>>>> 0951c84c
         self.controller = controller
 
         if 5 <= opts.readout_interval and opts.readout_interval < 1000:
-            self.ReadoutInterval = self.opts.readout_interval
+            self.ReadoutInterval = opts.readout_interval
             self.logger.info("Readout interval set to %i sec." % self.ReadoutInterval)
         else:
             self.logger.error("Invalid readout interval. Using default 30 sec.")
