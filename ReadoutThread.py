--- conflicted
+++ resolved
@@ -1,10 +1,7 @@
 import threading
 import datetime
-<<<<<<< HEAD
 import time
-=======
 import logging
->>>>>>> 121b10a0
 
 
 class ReadoutThread(threading.Thread):
