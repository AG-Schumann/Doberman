--- conflicted
+++ resolved
@@ -223,28 +223,16 @@
     Serial sensor class. Implements more direct serial connection specifics
     """
 
-<<<<<<< HEAD
-    def __init__(self, opts):
-        self.tty = None
-=======
     def OpenDevice(self):
->>>>>>> 40c9c9d0
         self._device = serial.Serial()
         self._device.baudrate=9600 if not hasattr(self, 'baud') else self.baud
         self._device.parity=serial.PARITY_NONE
         self._device.stopbits=serial.STOPBITS_ONE
         self._device.timeout=0  # nonblocking mode
         self._device.write_timeout = 5
-<<<<<<< HEAD
-        super().__init__(opts)
-
-    def _getControl(self):
+
         if self.tty == '0':
             self.logger.error('No tty port specified!')
-=======
-        if self.ttyUSB == -1:
-            self.logger.error('Could not find device: no ttyUSB')
->>>>>>> 40c9c9d0
             return False
         self._device.port = '/dev/tty%s' % (self.tty)
         try:
