try:
    import serial
    has_serial = True
except ImportError:
    has_serial = False
import socket
import time
import threading
from subprocess import PIPE, Popen, TimeoutExpired

__all__ = 'Device SoftwareDevice SerialDevice LANDevice CheapSocketDevice'.split()


class Device(object):
    """
    Generic device class. Defines the interface with Doberman
    """
    _msg_start = ''
    _msg_end = ''

    def __init__(self, opts, logger, event):
        """
        opts is the document from the database
        """
        logger.debug('Device base ctor')
        if 'address' in opts:
            for k, v in opts['address'].items():
                setattr(self, k, v)
        if 'additional_params' in opts:
            for k, v in opts['additional_params'].items():
                setattr(self, k, v)
        self.sensors = opts['sensors']
        self.logger = logger
        self.event = event
        self.cv = threading.Condition()
        self.cmd_queue = []
        self.set_parameters()
        self.base_setup()

    def base_setup(self):
        try:
            self.setup()
            time.sleep(0.2)
        except Exception as e:
            self.logger.error('Something went wrong during initialization...')
            self.logger.error(type(e))
            self.logger.error(e)
            raise ValueError('Initialization failed')

    def shutdown(self):
        """
        A function for a child class to implement with anything that should happen
        before shutdown, such as closing an active hardware connection
        """

    def set_parameters(self):
        """
        A function for a device to set its operating parameters (commands,
        _ms_start token, etc). Will be called by the c'tor
        """

    def setup(self):
        """
        If a device needs to receive a command after opening but
        before starting "normal" operation, that goes here
        """
        pass

    def readout_scheduler(self):
        """
        Pulls tasks from the command queue and deals with them. If the queue is empty
        it waits until it isn't. This function returns when the event is set.
        While the device is in normal operation, this is the only
        function that should call send_recv to avoid issues with simultaneous
        access (ie, the isThisMe routine avoids this)
        """
        self.logger.debug('Readout scheduler starting')
        while not self.event.is_set():
            try:
                command = None
                with self.cv:
                    self.cv.wait_for(lambda: (len(self.cmd_queue) > 0 or self.event.is_set()))
                    if len(self.cmd_queue) > 0:
                        command, ret = self.cmd_queue.pop(0)
                if command is not None:
                    self.logger.debug(f'Executing {command}')
                    t_start = time.time()  # we don't want perf_counter because we care about
                    pkg = self.send_recv(command)
                    t_stop = time.time()  # the clock time when the data came out not cpu time
                    pkg['time'] = 0.5*(t_start + t_stop)
                    if ret is not None:
                        d, cv = ret
                        with cv:
                            d.update(pkg)
                            cv.notify()
            except Exception as e:
                self.logger.error(f'Scheduler caught a {type(e)} while processing {command}: {e}')
        self.logger.debug('Readout scheduler returning')

    def add_to_schedule(self, command, ret=None):
        """
        Adds one thing to the command queue. This is the only function called
        by the owning Plugin (other than [cd]'tor, obv), so everything else
        works around this function.

        :param command: the command to issue to the device
        :param ret: a (dict, Condition) tuple to store the result for asynchronous processing.
        :returns None
        """
        self.logger.debug(f'Scheduling {command}')
        with self.cv:
            self.cmd_queue.append((command, ret))
            self.cv.notify()
        return

    def process_one_value(self, name=None, data=None):
        """
        Takes the raw data as returned by send_recv and parses
        it for the (probably) float. Does not need to catch exceptions.
        If the data is "simple", add a 'value_pattern' member that is a
        regex with a named 'value' group that is float-castable, like:
        re.compile((f'OK;(?P<value>{utils.number_regex})').encode())

        :param name: the name of the sensor
        :param data: the raw bytes string
        :returns: probably a float. Device-dependent
        """
        if hasattr(self, 'value_pattern'):
            return float(self.value_pattern.search(data).group('value'))
        raise NotImplementedError()

    def send_recv(self, message):
        """
        General device interface. Returns a dict with retcode -1 if device not connected,
        -2 if there is an exception, (larger numbers also possible) and whatever data was read.
        Adds _msg_start and _msg_end to the message before sending it
        """
        raise NotImplementedError()

    def _execute_command(self, quantity, value):
        """
        Allows Doberman to issue commands to the device (change setpoints, valve
        positions, etc)
        :param quantity: string, the thing you want changed
        :param value: string, the value you want {quantity} changed to
        """
        try:
            cmd = self.execute_command(quantity, value)
        except Exception as e:
<<<<<<< HEAD
            self.logger.warning(f'Tried to process command "{quantity}" "{value}", got a {type(e)}: {e}')
=======
            self.logger.info(f'Tried to process command "{cmd}", got a {type(e)}: {e}')
>>>>>>> 051cfae9
            cmd = None
        if cmd is not None:
            self.add_to_schedule(command=cmd)

    def execute_command(self, quantity, value):
        """
        Implemented by a child class
        """

    def close(self):
        self.event.set()
        with self.cv:
            self.cv.notify()
        self.shutdown()

    def __del__(self):
        self.close()

    def __exit__(self):
        self.close()


class SoftwareDevice(Device):
    """
    Class for software-only devices (heartbeats, webcams, etc)
    """

    def send_recv(self, command, timeout=1, **kwargs):
        for k, v in zip(['shell', 'stdout', 'stderr'], [True, PIPE, PIPE]):
            if k not in kwargs:
                kwargs.update({k: v})
        proc = Popen(command, **kwargs)
        ret = {'data': None, 'retcode': 0}
        try:
            out, err = proc.communicate(timeout=timeout, **kwargs)
            ret['data'] = out
        except TimeoutExpired:
            proc.kill()
            out, err = proc.communicate()
            ret['data'] = err
            ret['retcode'] = -1
        return ret


class SerialDevice(Device):
    """
    Serial device class. Implements more direct serial connection specifics
    """

    def setup(self):
        if not has_serial:
            raise ValueError('This host doesn\'t have the serial library')
        self._device = serial.Serial()
        self._device.baudrate = 9600 if not hasattr(self, 'baud') else self.baud
        self._device.parity = serial.PARITY_NONE
        self._device.stopbits = serial.STOPBITS_ONE
        self._device.timeout = 0  # nonblocking mode
        self._device.write_timeout = 1
        if not hasattr(self, 'msg_sleep'):
            # so we can more easily change this later
            self.msg_sleep = 1.0

        if self.tty == '0':
            raise ValueError('No tty port specified!')
        try:
            if self.tty.startswith('/'):  # Full path to device TTY specified
                self._device.port = self.tty
            else:
                self._device.port = f'/dev/tty{self.tty}'
            self._device.open()
        except serial.SerialException as e:
            raise ValueError(f'Problem opening {self._device.port}: {e}')
        if not self._device.is_open:
            raise ValueError('Error while connecting to device')

    def shutdown(self):
        self._device.close()

    def is_this_me(self, dev):
        """
        Makes sure the specified device is the correct one
        """
        raise NotImplementedError()

    def send_recv(self, message, dev=None):
        device = dev if dev else self._device
        ret = {'retcode': 0, 'data': None}
        try:
            message = self._msg_start + str(message) + self._msg_end
            device.write(message.encode())
            time.sleep(self.msg_sleep)
            if device.in_waiting:
                s = device.read(device.in_waiting)
                ret['data'] = s
        except serial.SerialException as e:
            self.logger.error('Could not send message %s. Error %s' % (message, e))
            ret['retcode'] = -2
            return ret
        except serial.SerialTimeoutException as e:
            self.logger.error('Could not send message %s. Error %s' % (message, e))
            ret['retcode'] = -2
            return ret
        time.sleep(0.2)
        return ret


class LANDevice(Device):
    """
    Class for LAN-connected devices
    """

    def setup(self):
        self.packet_bytes = 1024
        self._device = socket.socket(socket.AF_INET, socket.SOCK_STREAM)
        try:
            self._device.settimeout(1)
            self._device.connect((self.ip, int(self.port)))
        except socket.error as e:
            self.logger.error(f'Couldn\'t connect to {self.ip}:{self.port}. Got a {type(e)}: {e}')
            self._connected = False
            return False
        self._connected = True
        return True

    def shutdown(self):
        self._device.close()

    def send_recv(self, message):
        ret = {'retcode': 0, 'data': None}

        if not self._connected:
            self.logger.error(f'No device connected, can\'t send message {message}')
            ret['retcode'] = -1
            return ret
        message = str(message).rstrip()
        message = self._msg_start + message + self._msg_end
        try:
            self._device.sendall(message.encode())
        except socket.error as e:
            self.logger.fatal("Could not send message %s. Error: %s" % (message.strip(), e))
            ret['retcode'] = -2
            return ret
        time.sleep(0.01)

        try:
            ret['data'] = self._device.recv(self.packet_bytes)
        except socket.error as e:
            self.logger.fatal('Could not receive data from device. Error: %s' % e)
            ret['retcode'] = -2
        return ret


class CheapSocketDevice(LANDevice):
    """
    Some hardware treats sockets as disposable and expects a new one for each connection, so we do that here
    """
    def setup(self):
        self.packet_bytes = 1024
        self._device = None
        self._connected = True
        return True

    def shutdown(self):
        return

    def send_recv(self, message):
        with socket.create_connection((self.ip, int(self.port)), timeout=0.1) as self._device:
            return super().send_recv(message)
<|MERGE_RESOLUTION|>--- conflicted
+++ resolved
@@ -147,11 +147,7 @@
         try:
             cmd = self.execute_command(quantity, value)
         except Exception as e:
-<<<<<<< HEAD
             self.logger.warning(f'Tried to process command "{quantity}" "{value}", got a {type(e)}: {e}')
-=======
-            self.logger.info(f'Tried to process command "{cmd}", got a {type(e)}: {e}')
->>>>>>> 051cfae9
             cmd = None
         if cmd is not None:
             self.add_to_schedule(command=cmd)
