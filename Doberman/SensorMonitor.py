--- conflicted
+++ resolved
@@ -30,7 +30,9 @@
             reading = Doberman.MultiReading(**kwargs)
         else:
             reading = Doberman.Reading(**kwargs)
-        self.register(rd, reading)
+        
+        self.register(obj=reading, period=reading_doc['readout_interval'],
+                          name=rd)
 
     def shutdown(self):
         if self.sensor is None:
@@ -87,11 +89,4 @@
         for reading_name in readings_dict.values():
             if reading_name in self.threads.keys():
                 self.stop_thread(reading_name)
-<<<<<<< HEAD
-                self.start_reading(reading_name)
-=======
-            self.readings[reading_name] = Doberman.Reading(self.name, reading_name,
-                                                           self.db)
-            self.register(func=self.ScheduleReading, period=r.readout_interval,
-                          reading=r, name=r.name)
->>>>>>> 82343ec5
+                self.start_reading(reading_name)