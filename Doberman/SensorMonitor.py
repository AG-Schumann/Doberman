--- conflicted
+++ resolved
@@ -15,21 +15,7 @@
         cfg_doc = self.db.get_sensor_setting(self.name)
         self.open_sensor()
         for rd in cfg_doc['readings'].keys():
-<<<<<<< HEAD
-            self.logger.debug('Constructing ' + rd)
-            reading_doc = self.db.get_reading_setting(self.name, rd)
-            kwargs = {'reading_name': rd, 'logger': self.logger, 'db': self.db,
-                      'event': self.event, 'sensor': self.sensor}
-            if 'is_multi' in reading_doc and isinstance(reading_doc['is_multi'], list):
-                # the "base" multireading stores all the names in the list
-                # the "secondary" multireadings store the name of the base
-                reading = Doberman.MultiReading(**kwargs)
-            else:
-                reading = Doberman.Reading(**kwargs)
-            self.register(rd, reading)
-=======
             self.start_reading(rd)
->>>>>>> 87d6c48e
         self.register(name='heartbeat', obj=self.heartbeat,
                       period=self.db.get_host_setting(field='heartbeat_timer'))
         self.db.set_host_setting(addToSet={'active': self.name})
