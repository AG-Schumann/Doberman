try:
    import serial
    has_serial = True
except ImportError:
    has_serial = False
import socket
import time
import threading
from subprocess import PIPE, Popen, TimeoutExpired

__all__ = 'Sensor SoftwareSensor SerialSensor LANSensor'.split()


class Sensor(object):
    """
    Generic sensor class. Defines the interface with Doberman
    """
    _msg_start = ''
    _msg_end = ''

<<<<<<< HEAD
    def __init__(self, opts, logger, event):
=======
    def __init__(self, opts, logger):
>>>>>>> f0454c9472bbbe22bc8153e48d9b8c6b2fa07413
        """
        opts is the document from the database
        """
        logger.debug('Sensor base ctor')
        if 'address' in opts:
            for k, v in opts['address'].items():
                setattr(self, k, v)
        if 'additional_params' in opts:
            for k, v in opts['additional_params'].items():
                setattr(self, k, v)
        self.readings = opts['readings']
        self.logger = logger
<<<<<<< HEAD
        self.event = event
<<<<<<< HEAD
        self.cmd_queue = []
        self.cv = threading.Condition()
=======
=======
>>>>>>> f0454c9472bbbe22bc8153e48d9b8c6b2fa07413
>>>>>>> 4e02daf4
        self.set_parameters()
        self.base_setup()

    def base_setup(self):
        try:
            self.setup_child()
            self.setup()
            time.sleep(0.2)
<<<<<<< HEAD
=======
            self.event = threading.Event()
>>>>>>> f0454c9472bbbe22bc8153e48d9b8c6b2fa07413
            self.readout_thread = threading.Thread(target=self.readout_scheduler)
            self.readout_thread.start()
        except Exception as e:
            self.logger.error('Something went wrong during initialization...')
            self.logger.error(type(e))
            self.logger.error(e)
            raise ValueError('Initialization failed')

    def shutdown(self):
        """
        A function for a child class to implement with anything that should happen
        before shutdown, such as closing an active hardware connection
        """
<<<<<<< HEAD
=======
<<<<<<< HEAD
        pass
=======
>>>>>>> f0454c9472bbbe22bc8153e48d9b8c6b2fa07413
>>>>>>> 4e02daf4

    def set_parameters(self):
        """
        A function for a sensor to set its operating parameters (commands,
        _ms_start token, etc). Will be called by the c'tor
        """
<<<<<<< HEAD
=======
<<<<<<< HEAD
        pass
=======
>>>>>>> f0454c9472bbbe22bc8153e48d9b8c6b2fa07413
>>>>>>> 4e02daf4

    def setup(self):
        """
        If a sensor needs to receive a command after opening but
        before starting "normal" operation, that goes here
        """
<<<<<<< HEAD
=======
<<<<<<< HEAD
        pass
=======
>>>>>>> f0454c9472bbbe22bc8153e48d9b8c6b2fa07413
>>>>>>> 4e02daf4

    def setup_child(self):
        """
        A function for a child class to implement with any setup that needs
        to be done before handing off to the user's code (such as opening a
        hardware connection)
        """
<<<<<<< HEAD
=======
<<<<<<< HEAD
        pass
=======
>>>>>>> f0454c9472bbbe22bc8153e48d9b8c6b2fa07413
>>>>>>> 4e02daf4

    def readout_scheduler(self):
        """
        Pulls tasks from the command queue and deals with them. Sleeps while there
        are no tasks in the queue. This function returns when self.running
        becomes False and the event is set. While the sensor is in normal operation, this is the only
        function that should call SendRecv to avoid issues with simultaneous
        access (ie, the isThisMe routine avoids this)
        """
        self.logger.debug('Readout scheduler starting')
        with self.cv:
            while not self.event.is_set():
                self.cv.wait_for(lambda: (len(self.cmd_queue > 0) || self.event.is_set()))
                if len(self.cmd_queue) > 0:
                    command, (retd, retcv) = self.cmd_queue.pop(0)
<<<<<<< HEAD
                    self.cv.release()
                    t_start = time.time()
                    self.logger.debug(f'Executing "{command}"')
                    ret = self.send_recv(command)
                    t_end = time.time()
                    ret['time'] = 0.5*(t_start + t_end)
=======
                    self.cmd_queue_lock.release()
                    ret = self.send_recv(command)
>>>>>>> 4e02daf4
                    if retd:
                        retd.update(ret)
                        with retcv:
                            retcv.notify()
<<<<<<< HEAD
                else:
                    self.cv.release()
=======
>>>>>>> 4e02daf4
        self.logger.debug('Readout scheduler returning')

    def add_to_schedule(self, reading_name=None, command=None, retq=None):
        """
        Adds one thing to the command queue. This is the only function called
        by the owning Plugin (other than [cd]'tor, obv), so everything else
        works around this function.

        :param reading_name: the name of the reading to schedule
        :param command: the command to issue to the sensor
<<<<<<< HEAD
        :param retq: a (dict, condition variable) tuple to store the result for 
            asynchronous processing. Required for reading_name != None
=======
        :param retq: a dict to put the result for asynchronous processing.
            Required for reading_name != None
>>>>>>> 4e02daf4
        :returns None
        """
        if reading_name is not None:
            if retq is None:
                return
            with self.cv:
<<<<<<< HEAD
                self.logger.debug(f'Scheduling {self.readings[reading_name]}')
=======
<<<<<<< HEAD
                self.logger.debug(f'Scheduling {self.readings[reading_name]}')
=======
>>>>>>> f0454c9472bbbe22bc8153e48d9b8c6b2fa07413
>>>>>>> 4e02daf4
                self.cmd_queue.append((self.readings[reading_name], retq))
                self.cv.notify()
        elif command is not None:
            with self.cv:
<<<<<<< HEAD
                self.logger.debug(f'Scheduling {command}')
=======
<<<<<<< HEAD
                self.logger.debug(f'Scheduling {command}')
=======
>>>>>>> f0454c9472bbbe22bc8153e48d9b8c6b2fa07413
>>>>>>> 4e02daf4
                self.cmd_queue.append((command, (None,None))
                self.cv.notify()
        return

    def process_one_reading(self, name=None, data=None):
        """
        Takes the raw data as returned by SendRecv and parses
        it for the (probably) float. Does not need to catch exceptions.
        If the data is "simple", add a 'reading_pattern' member that is a
        regex with a named 'value' group that is float-castable, like:
        re.compile(('OK;(?P<value>%s)' % utils.number_regex).encode())

        :param name: the name of the reading
        :param data: the raw bytes string
        :returns: probably a float. Sensor-dependent
        """
        if hasattr(self, 'reading_pattern'):
            return float(self.reading_pattern.search(data).group('value'))
        raise NotImplementedError()

    def send_recv(self, message):
        """
        General sensor interface. Returns a dict with retcode -1 if sensor not connected,
        -2 if there is an exception, (larger numbers also possible) and whatever data was read.
        Adds _msg_start and _msg_end to the message before sending it
        """
        raise NotImplementedError()

    def _execute_command(self, command):
        """
        Allows Doberman to issue commands to the sensor (change setpoints, valve
        positions, etc)
        """
<<<<<<< HEAD
        try:
            cmd = self.execute_command(command)
        except Exception as e:
            self.logger.info(f'Tried to process command "{command}", got a {type(e)}: {e}')
        if cmd is not None:
            self.add_to_schedule(command=cmd)

    def execute_command(self, command):
        """
        Implemented by a child class
        """
=======
        if not hasattr(self, 'command_patterns'):
            self.logger.error("I don't accept specific commands")
            return
        for pattern, func in self.command_patterns:
            m = pattern.search(command)
            if not m:
                continue
            self.add_to_schedule(command=func(m))
            return
<<<<<<< HEAD
        self.logger.error(f"Did not understand command '{command}'")
=======
        self.logger.error("Did not understand command '%s'" % command)
>>>>>>> f0454c9472bbbe22bc8153e48d9b8c6b2fa07413
>>>>>>> 4e02daf4

    def close(self):
        self.event.set()
        with self.cv:
            self.cv.notify_all()
        if hasattr(self, 'readout_thread'):
            self.readout_thread.join()
        self.shutdown()

    def __del__(self):
        self.close()

    def __exit__(self):
        self.close()


class SoftwareSensor(Sensor):
    """
    Class for software-only sensors (heartbeats, webcams, etc)
    """

    def send_recv(self, command, timeout=1, **kwargs):
        for k, v in zip(['shell', 'stdout', 'stderr'], [True, PIPE, PIPE]):
            if k not in kwargs:
                kwargs.update({k: v})
        proc = Popen(command, **kwargs)
        ret = {'data': None, 'retcode': 0}
        try:
            out, err = proc.communicate(timeout=timeout, **kwargs)
            ret['data'] = out
        except TimeoutExpired:
            proc.kill()
            out, err = proc.communicate()
            ret['data'] = err
            ret['retcode'] = -1
        return ret


class SerialSensor(Sensor):
    """
    Serial sensor class. Implements more direct serial connection specifics
    """

    def setup_child(self):
        if not has_serial:
            raise ValueError('This host doesn\'t have the serial library')
        self._device = serial.Serial()
        self._device.baudrate = 9600 if not hasattr(self, 'baud') else self.baud
        self._device.parity = serial.PARITY_NONE
        self._device.stopbits = serial.STOPBITS_ONE
        self._device.timeout = 0  # nonblocking mode
        self._device.write_timeout = 1
<<<<<<< HEAD
        if not hasattr(self, 'msg_sleep'):
            # so we can more easily change this later
            self.msg_sleep = 1.0
=======
>>>>>>> f0454c9472bbbe22bc8153e48d9b8c6b2fa07413

        if self.tty == '0':
            raise ValueError('No tty port specified!')
        try:
            if self.tty.startswith('/'):  # Full path to device TTY specified
                self._device.port = self.tty
            else:
                self._device.port = f'/dev/tty{self.tty}'
            self._device.open()
        except serial.SerialException as e:
            raise ValueError(f'Problem opening {self._device.port}: {e}')
        if not self._device.is_open:
            raise ValueError('Error while connecting to device')

    def shutdown(self):
        self._device.close()

    def is_this_me(self, dev):
        """
        Makes sure the specified sensor is the correct one
        """
        raise NotImplementedError()

    def send_recv(self, message, dev=None):
        device = dev if dev else self._device
        ret = {'retcode': 0, 'data': None}
        try:
            message = self._msg_start + str(message) + self._msg_end
            device.write(message.encode())
<<<<<<< HEAD
            time.sleep(self.msg_sleep)
=======
            time.sleep(1.0)
>>>>>>> f0454c9472bbbe22bc8153e48d9b8c6b2fa07413
            if device.in_waiting:
                s = device.read(device.in_waiting)
                ret['data'] = s
        except serial.SerialException as e:
            self.logger.error('Could not send message %s. Error %s' % (message, e))
            ret['retcode'] = -2
            return ret
        except serial.SerialTimeoutException as e:
            self.logger.error('Could not send message %s. Error %s' % (message, e))
            ret['retcode'] = -2
            return ret
        time.sleep(0.2)
        return ret


class LANSensor(Sensor):
    """
    Class for LAN-connected sensors
    """

    def setup_child(self):
        self._device = socket.socket(socket.AF_INET, socket.SOCK_STREAM)
        try:
            self._device.settimeout(1)
            self._device.connect((self.ip, int(self.port)))
        except socket.error as e:
            self.logger.error(f'Couldn\'t connect to {self.ip}:{self.port}. Got a {type(e)}: {e}')
            self._connected = False
            return False
        self._connected = True
        return True

    def shutdown(self):
        self._device.close()

    def send_recv(self, message):
        ret = {'retcode': 0, 'data': None}

        if not self._connected:
            self.logger.error('No sensor connected, can\'t send message %s' % message)
            ret['retcode'] = -1
            return ret
        message = str(message).rstrip()
        message = self._msg_start + message + self._msg_end
        try:
            self._device.sendall(message.encode())
        except socket.error as e:
            self.logger.fatal("Could not send message %s. Error: %s" % (message.strip(), e))
            ret['retcode'] = -2
            return ret
        time.sleep(0.01)

        try:
            ret['data'] = self._device.recv(1024)
        except socket.error as e:
            self.logger.fatal('Could not receive data from sensor. Error: %s' % e)
            ret['retcode'] = -2
        return ret<|MERGE_RESOLUTION|>--- conflicted
+++ resolved
@@ -18,11 +18,7 @@
     _msg_start = ''
     _msg_end = ''
 
-<<<<<<< HEAD
     def __init__(self, opts, logger, event):
-=======
-    def __init__(self, opts, logger):
->>>>>>> f0454c9472bbbe22bc8153e48d9b8c6b2fa07413
         """
         opts is the document from the database
         """
@@ -35,15 +31,9 @@
                 setattr(self, k, v)
         self.readings = opts['readings']
         self.logger = logger
-<<<<<<< HEAD
         self.event = event
-<<<<<<< HEAD
         self.cmd_queue = []
         self.cv = threading.Condition()
-=======
-=======
->>>>>>> f0454c9472bbbe22bc8153e48d9b8c6b2fa07413
->>>>>>> 4e02daf4
         self.set_parameters()
         self.base_setup()
 
@@ -52,10 +42,6 @@
             self.setup_child()
             self.setup()
             time.sleep(0.2)
-<<<<<<< HEAD
-=======
-            self.event = threading.Event()
->>>>>>> f0454c9472bbbe22bc8153e48d9b8c6b2fa07413
             self.readout_thread = threading.Thread(target=self.readout_scheduler)
             self.readout_thread.start()
         except Exception as e:
@@ -69,39 +55,21 @@
         A function for a child class to implement with anything that should happen
         before shutdown, such as closing an active hardware connection
         """
-<<<<<<< HEAD
-=======
-<<<<<<< HEAD
         pass
-=======
->>>>>>> f0454c9472bbbe22bc8153e48d9b8c6b2fa07413
->>>>>>> 4e02daf4
 
     def set_parameters(self):
         """
         A function for a sensor to set its operating parameters (commands,
         _ms_start token, etc). Will be called by the c'tor
         """
-<<<<<<< HEAD
-=======
-<<<<<<< HEAD
         pass
-=======
->>>>>>> f0454c9472bbbe22bc8153e48d9b8c6b2fa07413
->>>>>>> 4e02daf4
 
     def setup(self):
         """
         If a sensor needs to receive a command after opening but
         before starting "normal" operation, that goes here
         """
-<<<<<<< HEAD
-=======
-<<<<<<< HEAD
         pass
-=======
->>>>>>> f0454c9472bbbe22bc8153e48d9b8c6b2fa07413
->>>>>>> 4e02daf4
 
     def setup_child(self):
         """
@@ -109,13 +77,7 @@
         to be done before handing off to the user's code (such as opening a
         hardware connection)
         """
-<<<<<<< HEAD
-=======
-<<<<<<< HEAD
         pass
-=======
->>>>>>> f0454c9472bbbe22bc8153e48d9b8c6b2fa07413
->>>>>>> 4e02daf4
 
     def readout_scheduler(self):
         """
@@ -131,26 +93,16 @@
                 self.cv.wait_for(lambda: (len(self.cmd_queue > 0) || self.event.is_set()))
                 if len(self.cmd_queue) > 0:
                     command, (retd, retcv) = self.cmd_queue.pop(0)
-<<<<<<< HEAD
                     self.cv.release()
                     t_start = time.time()
                     self.logger.debug(f'Executing "{command}"')
                     ret = self.send_recv(command)
                     t_end = time.time()
                     ret['time'] = 0.5*(t_start + t_end)
-=======
-                    self.cmd_queue_lock.release()
-                    ret = self.send_recv(command)
->>>>>>> 4e02daf4
                     if retd:
                         retd.update(ret)
                         with retcv:
                             retcv.notify()
-<<<<<<< HEAD
-                else:
-                    self.cv.release()
-=======
->>>>>>> 4e02daf4
         self.logger.debug('Readout scheduler returning')
 
     def add_to_schedule(self, reading_name=None, command=None, retq=None):
@@ -161,39 +113,20 @@
 
         :param reading_name: the name of the reading to schedule
         :param command: the command to issue to the sensor
-<<<<<<< HEAD
         :param retq: a (dict, condition variable) tuple to store the result for 
             asynchronous processing. Required for reading_name != None
-=======
-        :param retq: a dict to put the result for asynchronous processing.
-            Required for reading_name != None
->>>>>>> 4e02daf4
         :returns None
         """
         if reading_name is not None:
             if retq is None:
                 return
             with self.cv:
-<<<<<<< HEAD
                 self.logger.debug(f'Scheduling {self.readings[reading_name]}')
-=======
-<<<<<<< HEAD
-                self.logger.debug(f'Scheduling {self.readings[reading_name]}')
-=======
->>>>>>> f0454c9472bbbe22bc8153e48d9b8c6b2fa07413
->>>>>>> 4e02daf4
                 self.cmd_queue.append((self.readings[reading_name], retq))
                 self.cv.notify()
         elif command is not None:
             with self.cv:
-<<<<<<< HEAD
                 self.logger.debug(f'Scheduling {command}')
-=======
-<<<<<<< HEAD
-                self.logger.debug(f'Scheduling {command}')
-=======
->>>>>>> f0454c9472bbbe22bc8153e48d9b8c6b2fa07413
->>>>>>> 4e02daf4
                 self.cmd_queue.append((command, (None,None))
                 self.cv.notify()
         return
@@ -227,7 +160,6 @@
         Allows Doberman to issue commands to the sensor (change setpoints, valve
         positions, etc)
         """
-<<<<<<< HEAD
         try:
             cmd = self.execute_command(command)
         except Exception as e:
@@ -239,7 +171,6 @@
         """
         Implemented by a child class
         """
-=======
         if not hasattr(self, 'command_patterns'):
             self.logger.error("I don't accept specific commands")
             return
@@ -249,12 +180,7 @@
                 continue
             self.add_to_schedule(command=func(m))
             return
-<<<<<<< HEAD
         self.logger.error(f"Did not understand command '{command}'")
-=======
-        self.logger.error("Did not understand command '%s'" % command)
->>>>>>> f0454c9472bbbe22bc8153e48d9b8c6b2fa07413
->>>>>>> 4e02daf4
 
     def close(self):
         self.event.set()
@@ -307,12 +233,9 @@
         self._device.stopbits = serial.STOPBITS_ONE
         self._device.timeout = 0  # nonblocking mode
         self._device.write_timeout = 1
-<<<<<<< HEAD
         if not hasattr(self, 'msg_sleep'):
             # so we can more easily change this later
             self.msg_sleep = 1.0
-=======
->>>>>>> f0454c9472bbbe22bc8153e48d9b8c6b2fa07413
 
         if self.tty == '0':
             raise ValueError('No tty port specified!')
@@ -342,11 +265,7 @@
         try:
             message = self._msg_start + str(message) + self._msg_end
             device.write(message.encode())
-<<<<<<< HEAD
             time.sleep(self.msg_sleep)
-=======
-            time.sleep(1.0)
->>>>>>> f0454c9472bbbe22bc8153e48d9b8c6b2fa07413
             if device.in_waiting:
                 s = device.read(device.in_waiting)
                 ret['data'] = s
