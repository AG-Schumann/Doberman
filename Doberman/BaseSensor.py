try:
    import serial
    has_serial=True
except ImportError:
    has_serial=False
import socket
import queue
import time
import threading

__all__ = 'Sensor SoftwareSensor SerialSensor LANSensor'.split()

class Sensor(object):
    """
    Generic sensor class. Defines the interface with Doberman
    """
    _msg_start = ''
    _msg_end = ''

    def __init__(self, opts, logger):
        """
        opts is the document from the database
        """
        for k, v in opts['address'].items():
            setattr(self, k, v)
        if 'additional_params' in opts:
            for k, v in opts['additional_params'].items():
                setattr(self, k, v)
        self.readings = opts['readings']
        self.logger = logger
        self.SetParameters()
        self.BaseSetup()

    def BaseSetup(self):
        self.cmd_queue = queue.Queue()
        try:
            self.SetupChild()
            self.Setup()
            time.sleep(0.2)
            self.event = threading.Event()
            self.readout_thread = threading.Thread(target=self.ReadoutScheduler)
            self.readout_thread.start()
        except Exception as e:
            self.logger.error('Something went wrong during initialization...')
            self.logger.error(type(e))
            self.logger.error(e)
            raise ValueError('Initialization failed')

    def Shutdown(self):
        """
        A function for a child class to implement with anything that should happen
        before shutdown, such as closing an active hardware connection
        """
        pass

    def SetParameters(self):
        """
        A function for a sensor to set its operating parameters (commands,
        _ms_start token, etc). Will be called by the c'tor
        """
        pass

    def Setup(self):
        """
        If a sensor needs to receive a command after opening but
        before starting "normal" operation, that goes here
        """
        pass

    def SetupChild(self):
        """
        A function for a child class to implement with any setup that needs
        to be done before handing off to the user's code (such as opening a
        hardware connection)
        """
        pass

    def ReadoutScheduler(self):
        """
        Pulls tasks from the command queue and deals with them. If the queue is empty
        it sleeps for 1ms and retries. This function returns when self.running
        becomes False. While the sensor is in normal operation, this is the only
        function that should call SendRecv to avoid issues with simultaneous
        access (ie, the isThisMe routine avoids this)
        """
        self.logger.debug('Readout scheduler starting')
        while not self.event.is_set():
            try:
                command, retq = self.cmd_queue.get(timeout=0.001)
                ret = self.SendRecv(command)
                self.cmd_queue.task_done()
                if retq is not None:
                    retq.put(ret)
            except queue.Empty:
                pass
        self.logger.debug('Readout scheduler returning')

    def AddToSchedule(self, reading_name=None, command=None, retq=None):
        """
        Adds one thing to the command queue. This is the only function called
        by the owning Plugin (other than [cd]'tor, obv), so everything else
        works around this function.

        :param reading_name: the name of the reading to schedule
        :param command: the command to issue to the sensor
        :param retq: a queue to put the result for asyncronous processing.
            Required for reading_name != None
        :returns None
        """
        if reading_name is not None:
            if retq is None:
                return
            self.cmd_queue.put((self.readings[reading_name], retq))
        elif command is not None:
<<<<<<< HEAD
            self.cmd_queue.put((command, lambda x : None))
        return

    def _ProcessReading(self, pkg, reading_name=None, cb=None):
        """
        Reads one value from the sensor. Unpacks the result from SendRecv
        and passes the data to ProcessOneReading for processing. The results, along
        with timestamp, are passed back upstream.

        :param pkg: the dict returned by SendRecv
        :param reading_name: the name of the reading
        :param cb: a function to call with the results. Must accept
            the read out value as argument. Will probably be the Process
            routine of the owning SensorMonitor.
            If ProcessOneReading throws an exception, value will be None
        :returns None
        """
        try:
            value = self.ProcessOneReading(reading_name, pkg['data'])
        except (ValueError, TypeError, ZeroDivisionError, UnicodeDecodeError, AttributeError) as e:
            self.logger.debug('%s threw a %s: %s' % (reading_name, type(e),e))
            if pkg['data'] is None:
                self.logger.debug('Data was None')
            else:
                self.logger.debug('Data was ' + pkg['data'].decode())
            value = None
        if isinstance(value, (list, tuple)):  # TODO won't work in 5.0
            for n,v in zip(self.readings.keys(), value):
                cb(v)
        else:
            cb(value)
=======
            self.cmd_queue.put((command, None))
>>>>>>> a2daaa55
        return

    def ProcessOneReading(self, name, data):
        """
        Takes the raw data as returned by SendRecv and parses
        it for the (probably) float. Does not need to catch exceptions.
        If the data is "simple", add a 'reading_pattern' member that is a
        regex with a named 'value' group that is float-castable, like:
        re.compile(('OK;(?P<value>%s)' % utils.number_regex).encode())

        :param name: the name of the reading
        :param data: the raw bytes string
        :returns: probably a float. Sensor-dependent
        """
        if hasattr(self, 'reading_pattern'):
            return float(self.reading_pattern.search(data).group('value'))
        raise NotImplementedError()

    def SendRecv(self, message):
        """
        General sensor interface. Returns a dict with retcode -1 if sensor not connected,
        -2 if there is an exception, (larger numbers also possible) and whatever data was read. Adds _msg_start and _msg_end
        to the message before sending it
        """
        raise NotImplementedError()

    def ExecuteCommand(self, command):
        """
        Allows Doberman to issue commands to the sensor (change setpoints, valve
        positions, etc)
        """
        if not hasattr(self, 'command_patterns'):
            self.logger.error("I don't accept specific commands")
            return
        for pattern, func in self.command_patterns:
            m = pattern.search(command)
            if not m:
                continue
            self.AddToSchedule(command=func(m))
            return
        self.logger.error("Did not understand command '%s'" % command)

    def close(self):
        self.event.set()
        if hasattr(self, 'readout_thread'):
            self.readout_thread.join()
        self.Shutdown()
        return

    def __del__(self):
        self.close()
        return

    def __exit__(self):
        self.close()
        return


class SoftwareSensor(Sensor):
    """
    Class for software-only sensors (heartbeats, webcams, etc)
    """
    def SendRecv(self, command, timeout=1, **kwargs):
        for k,v in zip(['shell','stdout','stderr'],[True,PIPE,PIPE]):
            if k not in kwargs:
                kwargs.update({k:v})
        proc = Popen(command, **kwargs)
        ret = {'data' : None, 'retcode' : 0}
        try:
            out, err = proc.communicate(timeout=timeout, **kwargs)
            ret['data'] = out
        except TimeoutExpired:
            proc.kill()
            out, err = proc.communicate()
            ret['data'] = err
            ret['retcode'] = -1
        return ret


class SerialSensor(Sensor):
    """
    Serial sensor class. Implements more direct serial connection specifics
    """
    def SetupChild(self):
        if not has_serial:
            raise ValueError('This host doesn\'t have the serial library')
        self._device = serial.Serial()
        self._device.baudrate=9600 if not hasattr(self, 'baud') else self.baud
        self._device.parity=serial.PARITY_NONE
        self._device.stopbits=serial.STOPBITS_ONE
        self._device.timeout=0  # nonblocking mode
        self._device.write_timeout = 1

        if self.tty == '0':
            raise ValueError('No tty port specified!')
        try:
            self._device.port = '/dev/tty%s' % (self.name)
        except serial.SerialException as e:
            try:
                self._device.port = '/dev/tty%s' % self.tty
                self._device.open()
            except serial.SerialException as e:
                raise ValueError('Problem opening %s: %s' % (self._device.port, e))
            if not self._device.is_open:
                raise ValueError('Error while connecting to device')
        return

    def Shutdown(self):
        self._device.close()

    def isThisMe(self, dev):
        """
        Makes sure the specified sensor is the correct one
        """
        raise NotImplementedError()

    def SendRecv(self, message, dev=None):
        device = dev if dev else self._device
        ret = {'retcode' : 0, 'data' : None}
        if not self._connected and dev is None:
            self.logger.error('No sensor connected, can\'t send message %s' % message)
            ret['retcode'] = -1
            return ret
        try:
            message = self._msg_start + str(message) + self._msg_end
            device.write(message.encode())
            time.sleep(1.0)
            if device.in_waiting:
                s = device.read(device.in_waiting)
                ret['data'] = s
        except serial.SerialException as e:
            self.logger.error('Could not send message %s. Error %s' % (message, e))
            ret['retcode'] = -2
            return ret
        except serial.SerialTimeoutException as e:
            self.logger.error('Could not send message %s. Error %s' % (message, e))
            ret['retcode'] = -2
            return ret
        time.sleep(0.2)
        return ret


class LANSensor(Sensor):
    """
    Class for LAN-connected sensors
    """

    def SendRecv(self, message):
        ret = {'retcode' : 0, 'data' : None}

        message = str(message).rstrip()
        message = self._msg_start + message + self._msg_end
        try:
            with socket.create_connection((self.ip, self.port), timeout=1) as s:
                s.sendall(message.encode())
                time.sleep(0.001)
                ret['data'] = s.recv(1024)
        except socket.error as e:
            self.logger.error("Error with message %s: %s" % (message.strip(), e))
            ret['retcode'] = -2
        return ret<|MERGE_RESOLUTION|>--- conflicted
+++ resolved
@@ -112,41 +112,7 @@
                 return
             self.cmd_queue.put((self.readings[reading_name], retq))
         elif command is not None:
-<<<<<<< HEAD
-            self.cmd_queue.put((command, lambda x : None))
-        return
-
-    def _ProcessReading(self, pkg, reading_name=None, cb=None):
-        """
-        Reads one value from the sensor. Unpacks the result from SendRecv
-        and passes the data to ProcessOneReading for processing. The results, along
-        with timestamp, are passed back upstream.
-
-        :param pkg: the dict returned by SendRecv
-        :param reading_name: the name of the reading
-        :param cb: a function to call with the results. Must accept
-            the read out value as argument. Will probably be the Process
-            routine of the owning SensorMonitor.
-            If ProcessOneReading throws an exception, value will be None
-        :returns None
-        """
-        try:
-            value = self.ProcessOneReading(reading_name, pkg['data'])
-        except (ValueError, TypeError, ZeroDivisionError, UnicodeDecodeError, AttributeError) as e:
-            self.logger.debug('%s threw a %s: %s' % (reading_name, type(e),e))
-            if pkg['data'] is None:
-                self.logger.debug('Data was None')
-            else:
-                self.logger.debug('Data was ' + pkg['data'].decode())
-            value = None
-        if isinstance(value, (list, tuple)):  # TODO won't work in 5.0
-            for n,v in zip(self.readings.keys(), value):
-                cb(v)
-        else:
-            cb(value)
-=======
             self.cmd_queue.put((command, None))
->>>>>>> a2daaa55
         return
 
     def ProcessOneReading(self, name, data):
