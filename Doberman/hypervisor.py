--- conflicted
+++ resolved
@@ -39,12 +39,8 @@
         path = self.config['path']
         for thing in 'alarm control convert'.split():
             self.run_locally(f'cd {path} && ./start_process.sh --{thing}')
-<<<<<<< HEAD
             self.last_restart[f'pl_{thing}'] = dtnow()
-=======
             time.sleep(0.1)
->>>>>>> 87b8f511
-
         # now start the rest of the things
         self.known_devices = self.db.distinct('devices', 'name')
         self.cv = threading.Condition()
