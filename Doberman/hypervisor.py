import Doberman
import subprocess
import typing as ty
import time
import os.path

dtnow = Doberman.utils.dtnow

class Hypervisor(Doberman.Monitor):
    """
    A tool to monitor and restart processes when necessary
    """
    def setup(self) -> None:
        self.update_config(status='online')
        self.config = self.db.get_experiment_config('hypervisor')
        self.register(obj=self.hypervise, period=self.config['period'], name='hypervise')
        if (rhb := self.config.get('remote_heartbeat', {}).get('status', '')) == 'send':
            self.register(obj=self.send_remote_heartbeat, period=60, name='remote_heartbeat')
        elif rhb == 'receive':
            self.register(obj=self.check_remote_heartbeat, period=60, name='remote_heartbeat')
        self.last_restart = {}

    def shutdown(self) -> None:
        self.update_config(status='offline')

    def update_config(self, unmanage=None, manage=None, active=None, heartbeat=None, status=None) -> None:
        updates = {}
        if unmanage:
            updates['$pull'] = {'processes.managed': unmanage}
        if manage:
            updates['$addToSet'] = {'processes.managed': manage}
        if active:
            updates['$addToSet'] = {'processes.active': active}
        if heartbeat:
            updates['$set']: {'heartbeat': heartbeat}
        if status:
            updates['$set'] = {'status': status}
        if updates:
            self.db.update_db('settings', 'experiment_config', {'name': 'hypervisor'}, updates)

    def hypervise(self) -> None:
        self.logger.debug('Hypervising')
        self.config = self.db.get_experiment_config('hypervisor')
        # cache these here because they might change during iteration
        managed = self.config['processes']['managed']
        active = self.config['processes']['active']
        for device in managed:
            if device not in active:
                # device isn't running and it's supposed to be
                if self.start_device(device):
                    self.logger.error(f'Problem starting {device}, check the debug logs')
<<<<<<< HEAD
            elif (dt := ((now := dtnow())-self.db.get_heartbeat(device=device)).total_seconds()) > 2*self.config['period']:
=======
            elif (dt := ((now := dtnow())-self.db.get_heartbeat(sensor=device)).total_seconds()) > 2*self.config['period']:
>>>>>>> 0add47a4
                # device claims to be active but hasn't heartbeated recently
                self.logger.warning(f'{device} hasn\'t heartbeated in {int(dt)} seconds, it\'s getting restarted')
                if device in self.last_restart and (now - self.last_restart[device]).total_seconds() < self.config['restart_timeout']:
                    self.logger.warning(f'Can\'t restart {device}, did so too recently')
                elif self.start_device(device):
                    # nonzero return code, probably something didn't work
                    self.logger.error(f'Problem starting {device}, check the debug logs')
            else:
                # claims to be active and has heartbeated recently
                self.logger.debug(f'{device} last heartbeat {int(dt)} seconds ago')
        self.update_config(heartbeat=dtnow())
        return self.config['period']

    def send_remote_heartbeat(self) -> None:
        # touch a file on a remote server just so someone else knows we're still alive
        if (addr := self.config.get('remote_heartbeat', {}).get('address')) is not None:
            self.run_over_ssh(addr, r'date +%s > /scratch/remote_hb', port=self.config['remote_heartbeat'].get('port', 22))

    def check_remote_heartbeat(self):
        if os.path.exists('/scratch/remote_hb'):
            with open('/scratch/remote_hb', 'r') as f:
                time_str = f.read().strip()
            if time.time() - int(time_str) > 3*60:
                # timestamp is too old, the other server is having problems
                self.db.log_alarm(msg="The other server hasn't heartbeated recently, maybe let someone know?")

    def run_over_ssh(self, address: str, command: str, port=22) -> int:
        """
        Runs a command over ssh, stdout/err will go to the debug logs
        :param address: user@host
        :param command: the command to run. Will be wrapped in double-quotes, a la ssh user@host "command"
        :returns: return code of ssh
        """
        cmd = ['ssh', address, f'"{command}"']
        if port != 22:
            cmd.insert(1, '-p')
            cmd.insert(2, f'{port}')
        self.logger.debug(f'Running "{" ".join(cmd)}"')
        cp = subprocess.run(' '.join(cmd), shell=True, capture_output=True)
        if cp.stdout:
            self.logger.debug(f'Stdout: {cp.stdout.decode()}')
        if cp.stderr:
            self.logger.debug(f'Stderr: {cp.stderr.decode()}')
        return cp.returncode

    def start_device(self, device: str) -> int:
        path = self.config['path']
<<<<<<< HEAD
        doc = self.db.get_device_setting(device=device)
        host = doc['host']
        self.last_restart[device] = dtnow()
        self.update_config(manage=device)
        return self.run_over_ssh(f'doberman@{host}', f"cd {path} && ./start_process.sh device {device}")
=======
        doc = self.db.get_sensor_setting(name=device)
        host = doc['host']
        self.last_restart[device] = dtnow()
        self.update_config(manage=device)
        return self.run_over_ssh(f'doberman@{host}', f"cd {path} && ./start_process.sh -s {device}")
>>>>>>> 0add47a4

    def start_pipeline(self, pipeline: str) -> int:
        # if you end up running pipelines elsewhere, update
        path = self.config['path']
        return self.run_over_ssh(f'doberman@localhost', f'cd {path} && ./start_process.sh -p {pipeline}')

    def handle_commands(self) -> None:
        while (doc := self.db.find_command("hypervisor")) is not None:
            cmd = doc['command']
            if cmd.startswith('start'):
                _, target = cmd.split(' ', maxsplit=1)
                self.logger.info(f'Hypervisor starting {target}')
                if target in self.db.distinct('settings', 'devices', 'name'):
                    self.start_device(target)
                else:
<<<<<<< HEAD
                    self.start_device(target)
            elif cmd.startswith('manage'):
                _, device = cmd.split(' ', maxsplit=1)
                if device[:3] == 'pl_':
=======
                    self.start_pipeline(target)
            elif cmd.startswith('manage'):
                _, device = cmd.split(' ', maxsplit=1)
                if device not in self.db.distinct('settings', 'devices', 'name'):
>>>>>>> 0add47a4
                    # unlikely but you can never trust users
                    self.logger.info('Management is for devices, not pipelines')
                    continue
                self.logger.info(f'Hypervisor now managing {device}')
                self.update_config(manage=device)
            elif cmd.startswith('unmanage'):
                _, device = cmd.split(' ', maxsplit=1)
<<<<<<< HEAD
                if device[:3] == 'pl_':
=======
                if device not in self.db.distinct('settings', 'devices', 'name'):
>>>>>>> 0add47a4
                    # unlikely but you can never trust users
                    self.logger.info('Management is for devices, not pipelines')
                    continue
                self.logger.info(f'Hypervisor relinquishing control of {device}')
                self.update_config(unmanage=device)
            else:
                self.logger.error(f'Command "{cmd}" not understood')<|MERGE_RESOLUTION|>--- conflicted
+++ resolved
@@ -49,11 +49,7 @@
                 # device isn't running and it's supposed to be
                 if self.start_device(device):
                     self.logger.error(f'Problem starting {device}, check the debug logs')
-<<<<<<< HEAD
             elif (dt := ((now := dtnow())-self.db.get_heartbeat(device=device)).total_seconds()) > 2*self.config['period']:
-=======
-            elif (dt := ((now := dtnow())-self.db.get_heartbeat(sensor=device)).total_seconds()) > 2*self.config['period']:
->>>>>>> 0add47a4
                 # device claims to be active but hasn't heartbeated recently
                 self.logger.warning(f'{device} hasn\'t heartbeated in {int(dt)} seconds, it\'s getting restarted')
                 if device in self.last_restart and (now - self.last_restart[device]).total_seconds() < self.config['restart_timeout']:
@@ -101,19 +97,11 @@
 
     def start_device(self, device: str) -> int:
         path = self.config['path']
-<<<<<<< HEAD
         doc = self.db.get_device_setting(device=device)
         host = doc['host']
         self.last_restart[device] = dtnow()
         self.update_config(manage=device)
-        return self.run_over_ssh(f'doberman@{host}', f"cd {path} && ./start_process.sh device {device}")
-=======
-        doc = self.db.get_sensor_setting(name=device)
-        host = doc['host']
-        self.last_restart[device] = dtnow()
-        self.update_config(manage=device)
-        return self.run_over_ssh(f'doberman@{host}', f"cd {path} && ./start_process.sh -s {device}")
->>>>>>> 0add47a4
+        return self.run_over_ssh(f'doberman@{host}', f"cd {path} && ./start_process.sh -d {device}")
 
     def start_pipeline(self, pipeline: str) -> int:
         # if you end up running pipelines elsewhere, update
@@ -129,17 +117,10 @@
                 if target in self.db.distinct('settings', 'devices', 'name'):
                     self.start_device(target)
                 else:
-<<<<<<< HEAD
-                    self.start_device(target)
-            elif cmd.startswith('manage'):
-                _, device = cmd.split(' ', maxsplit=1)
-                if device[:3] == 'pl_':
-=======
                     self.start_pipeline(target)
             elif cmd.startswith('manage'):
                 _, device = cmd.split(' ', maxsplit=1)
                 if device not in self.db.distinct('settings', 'devices', 'name'):
->>>>>>> 0add47a4
                     # unlikely but you can never trust users
                     self.logger.info('Management is for devices, not pipelines')
                     continue
@@ -147,11 +128,7 @@
                 self.update_config(manage=device)
             elif cmd.startswith('unmanage'):
                 _, device = cmd.split(' ', maxsplit=1)
-<<<<<<< HEAD
-                if device[:3] == 'pl_':
-=======
                 if device not in self.db.distinct('settings', 'devices', 'name'):
->>>>>>> 0add47a4
                     # unlikely but you can never trust users
                     self.logger.info('Management is for devices, not pipelines')
                     continue
