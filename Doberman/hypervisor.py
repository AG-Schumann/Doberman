--- conflicted
+++ resolved
@@ -115,7 +115,6 @@
         path = self.config['path']
         return self.run_over_ssh(f'doberman@localhost', f'cd {path} && ./start_process.sh -p {pipeline}')
 
-<<<<<<< HEAD
     def dispatch(self):
         # if there's nothing to do, wait this long
         dt_large = 1000
@@ -164,36 +163,10 @@
             self.logger.info(f'Hypervisor starting {target}')
             if target in self.known_sensors:
                 self.start_device(target)
-=======
-    def handle_commands(self) -> None:
-        while (doc := self.db.find_command("hypervisor")) is not None:
-            cmd = doc['command']
-            if cmd.startswith('start'):
-                _, target = cmd.split(' ', maxsplit=1)
-                self.logger.info(f'Hypervisor starting {target}')
-                if target in self.db.distinct('settings', 'devices', 'name'):
-                    self.start_device(target)
-                else:
-                    self.start_pipeline(target)
-            elif cmd.startswith('manage'):
-                _, device = cmd.split(' ', maxsplit=1)
-                if device not in self.db.distinct('settings', 'devices', 'name')
-                    # unlikely but you can never trust users
-                    self.logger.info('Management is for devices, not pipelines')
-                    continue
-                self.logger.info(f'Hypervisor now managing {device}')
-                self.update_config(manage=device)
-            elif cmd.startswith('unmanage'):
-                _, device = cmd.split(' ', maxsplit=1)
-                if device not in self.db.distinct('settings', 'devices', 'name')
-                    # unlikely but you can never trust users
-                    self.logger.info('Management is for devices, not pipelines')
-                    continue
-                self.logger.info(f'Hypervisor relinquishing control of {device}')
-                self.update_config(unmanage=device)
->>>>>>> 5bd5ddbb
+            elif self.db.count('settings', 'pipelines', target) == 1:
+                self.start_pipeline(target)
             else:
-                self.start_pipeline(target)
+                self.logger.error(f'Don\'t know what "{target}" is, can\'t start it')
         elif command.startswith('manage'):
             _, device = command.split(' ', maxsplit=1)
             if device not in self.known_sensors:
