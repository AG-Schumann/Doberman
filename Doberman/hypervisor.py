import Doberman
import subprocess
import typing as ty
import time
import os.path
import threading
import socket
import json
<<<<<<< HEAD
import datetime
=======
>>>>>>> b0f809e1


dtnow = Doberman.utils.dtnow

class Hypervisor(Doberman.Monitor):
    """
    A tool to monitor and restart processes when necessary
    """
    def setup(self) -> None:
        self.update_config(status='online')
        self.config = self.db.get_experiment_config('hypervisor')
<<<<<<< HEAD
        self.username = config['username']
=======
        self.username = self.config.get('username', 'doberman')
        self.localhost = self.config['host']
>>>>>>> b0f809e1
        self.register(obj=self.hypervise, period=self.config['period'], name='hypervise')
        self.register(obj=self.compress_logs, period=86400, name='log_compactor')
        if (rhb := self.config.get('remote_heartbeat', {}).get('status', '')) == 'send':
            self.register(obj=self.send_remote_heartbeat, period=60, name='remote_heartbeat')
        elif rhb == 'receive':
            self.register(obj=self.check_remote_heartbeat, period=60, name='remote_heartbeat')
        self.last_restart = {}
<<<<<<< HEAD
        self.known_devices = self.db.distinct('settings', 'devices', 'name')
=======
        self.known_devices = self.db.distinct('devices', 'name')
>>>>>>> b0f809e1
        self.cv = threading.Condition()
        self.dispatch_queue = Doberman.utils.SortedBuffer()
        self.dispatcher = threading.Thread(target=self.dispatch)
        self.dispatcher.start()

    def shutdown(self) -> None:
        with self.cv:
            self.cv.notify()
        self.update_config(status='offline')
        self.dispatcher.join()

    def update_config(self, unmanage=None, manage=None, active=None, heartbeat=None, status=None) -> None:
        updates = {}
        if unmanage:
            updates['$pull'] = {'processes.managed': unmanage}
        if manage:
            updates['$addToSet'] = {'processes.managed': manage}
        if active:
            updates['$addToSet'] = {'processes.active': active}
        if heartbeat:
            updates['$set']: {'heartbeat': heartbeat}
        if status:
            updates['$set'] = {'status': status}
        if updates:
            self.db.update_db('experiment_config', {'name': 'hypervisor'}, updates)

    def hypervise(self) -> None:
        self.logger.debug('Hypervising')
        self.config = self.db.get_experiment_config('hypervisor')
        # cache these here because they might change during iteration
        managed = self.config['processes']['managed']
        active = self.config['processes']['active']
        for device in managed:
            if device not in active:
                # device isn't running and it's supposed to be
                if self.start_device(device):
                    self.logger.error(f'Problem starting {device}, check the debug logs')
            elif (dt := ((now := dtnow())-self.db.get_heartbeat(device=device)).total_seconds()) > 2*self.config['period']:
                # device claims to be active but hasn't heartbeated recently
                self.logger.warning(f'{device} hasn\'t heartbeated in {int(dt)} seconds, it\'s getting restarted')
                if device in self.last_restart and (now - self.last_restart[device]).total_seconds() < self.config['restart_timeout']:
                    self.logger.warning(f'Can\'t restart {device}, did so too recently')
                elif self.start_device(device):
                    # nonzero return code, probably something didn't work
                    self.logger.error(f'Problem starting {device}, check the debug logs')
            else:
                # claims to be active and has heartbeated recently
                self.logger.debug(f'{device} last heartbeat {int(dt)} seconds ago')
        self.update_config(heartbeat=dtnow())
        return self.config['period']

    def send_remote_heartbeat(self) -> None:
        # touch a file on a remote server just so someone else knows we're still alive
        if (addr := self.config.get('remote_heartbeat', {}).get('address')) is not None:
            self.run_over_ssh(addr, r'date +%s > /scratch/remote_hb_'+self.db.experiment_name, port=self.config['remote_heartbeat'].get('port', 22))

    def check_remote_heartbeat(self):
        for p in os.listdir('/scratch/remote_hb_*'):
            with open(f'/scratch/{p}', 'r') as f:
                time_str = f.read().strip()
            if time.time() - int(time_str) > 3*60:
                # timestamp is too old, the other server is having problems
                self.db.log_alarm(msg=f"{p.split('_',maxsplit=2)[3]} hasn't heartbeated recently, maybe let someone know?")

    def run_over_ssh(self, address: str, command: str, port=22) -> int:
        """
        Runs a command over ssh, stdout/err will go to the debug logs
        :param address: user@host
        :param command: the command to run. Will be wrapped in double-quotes, a la ssh user@host "command"
        :returns: return code of ssh
        """
        cmd = ['ssh', address, f'"{command}"']
        if port != 22:
            cmd.insert(1, '-p')
            cmd.insert(2, f'{port}')
        self.logger.debug(f'Running "{" ".join(cmd)}"')
        cp = subprocess.run(' '.join(cmd), shell=True, capture_output=True)
        if cp.stdout:
            self.logger.debug(f'Stdout: {cp.stdout.decode()}')
        if cp.stderr:
            self.logger.debug(f'Stderr: {cp.stderr.decode()}')
        return cp.returncode

    def run_locally(self, command):
        """
        Some commands don't want to run via ssh?
        """
        cp = subprocess.run(command, shell=True, capture_output=True)
        if cp.stdout:
            self.logger.debug(f'Stdout: {cp.stdout.decode()}')
        if cp.stderr:
            self.logger.debug(f'Stderr: {cp.stderr.decode()}')
        return cp.returncode

    def start_device(self, device: str) -> int:
        path = self.config['path']
        doc = self.db.get_device_setting(device)
        host = doc['host']
        self.last_restart[device] = dtnow()
        self.update_config(manage=device)
<<<<<<< HEAD
        return self.run_over_ssh(f'{self.username}@{host}', f"cd {path} && ./start_process.sh -d {device}")
=======
        command = f"cd {path} && ./start_process.sh -d {device}"
        if host == self.localhost:
            return self.run_locally(command)
        return self.run_over_ssh(f'{self.username}@{host}', command)
>>>>>>> b0f809e1

    def start_pipeline(self, pipeline: str) -> int:
        path = self.config['path']
<<<<<<< HEAD
        return self.run_over_ssh(f'{self.username}@localhost', f'cd {path} && ./start_process.sh -p {pipeline}')

    def compress_logs(self):
        p = self.logger.handlers[0].logdir(dtnow() - datetime.timedelta(days=7))
        self.logger.info(f'Compressing logs')
        self.run_locally(f'cd {p} && gzip *.log')
=======
        return self.run_locally(f'cd {path} && ./start_process.sh -p {pipeline}')
>>>>>>> b0f809e1

    def dispatch(self):
        # if there's nothing to do, wait this long
        dt_large = 1000
        # process commands if we're within this much of the desired time
        min_dt = 0.001
        dt = dt_large
        predicate = lambda: (len(self.dispatch_queue) > 0 or self.event.is_set())
        self.logger.debug('Dispatcher starting up')
        while not self.event.is_set():
            doc = None
            try:
                with self.cv:
                    self.cv.wait_for(predicate, timeout=dt)
                    if len(self.dispatch_queue) > 0:
                        doc = self.dispatch_queue.get_front()
                        if (dt := (doc['time'] - time.time())) < min_dt:
                            doc = self.dispatch_queue.pop_front()
                    else:
                        dt = dt_large
                if doc is not None and dt < min_dt:
                    if doc['to'] == 'hypervisor':
                        self.process_command(doc['command'])
                        continue
<<<<<<< HEAD
                    if doc['to'] in self.known_devices and \
                            self.db.get_device_setting(name=doc['to'], field='status') != 'online':
                        self.logger.warning(f'Can\'t send command "{doc["command"]}" to {doc["to"]} '
                                f' because it isn\'t online')
                        continue
                    if doc['to'] in self.db.distinct('pipelines', 'name') and \
                            self.db.get_pipeline(doc['to'])['status'] == 'inactive':
                        self.logger.warning(f'Can\'t send command "{doc["command"]}" to {doc["to"]} '
                                f' because it isn\'t online')
                        continue
                    self.logger.debug(f'Sending "{doc["command"]}" to {doc["to"]}')
                    hn, p = self.db.get_listener_address(doc['to'])
=======
                    if doc['to'] in self.db.distinct('pipelines', 'name') and \
                            self.db.get_pipeline(doc['to'])['status'] == 'inactive':
                        self.logger.warning(f'Can\'t send command to {doc["to"]} because it isn\'t online')
                        continue
                    if doc['to'] in self.known_devices and doc['to'] not in self.config['processes']['active']:
                        self.logger.warning(f'Can\'t send command to {doc["to"]} because it isn\'t online')
                        continue
                    hn, p = self.db.get_listener_address(doc['to'])
                    self.logger.debug(f'Sending "{doc["command"]}" to {doc["to"]} at {hn}:{p}')
>>>>>>> b0f809e1
                    with socket.create_connection((hn, p), timeout=0.1) as sock:
                        sock.sendall(doc['command'].encode())
            except Exception as e:
                self.logger.info(f'Dispatcher caught a {type(e)}: {e}')
        self.logger.debug('Dispatcher shutting down')

    def process_command(self, command) -> None:
        self.logger.debug(f'Processing {command}')
        if command[0] == '{':
            # a json document, this is for the dispatcher
            with self.cv:
                self.dispatch_queue.add(json.loads(command))
                self.cv.notify()
            return

        if command.startswith('start'):
            _, target = command.split(' ', maxsplit=1)
            self.logger.info(f'Hypervisor starting {target}')
            if target in self.known_devices:
                self.start_device(target)
<<<<<<< HEAD
            elif self.db.count('settings', 'pipelines', target) == 1:
=======
            elif self.db.count('pipelines', {'name': target}) == 1:
>>>>>>> b0f809e1
                self.start_pipeline(target)
            else:
                self.logger.error(f'Don\'t know what "{target}" is, can\'t start it')

        elif command.startswith('manage'):
            _, device = command.split(' ', maxsplit=1)
            if device not in self.known_devices:
                # unlikely but you can never trust users
                self.logger.error(f'Hypervisor can\'t manage {device}')
                return
            self.logger.info(f'Hypervisor now managing {device}')
            self.update_config(manage=device)

        elif command.startswith('unmanage'):
            _, device = command.split(' ', maxsplit=1)
            if device not in self.known_devices:
                # unlikely but you can never trust users
                self.logger.error(f'Hypervisor can\'t unmanage {device}')
                return
            self.logger.info(f'Hypervisor relinquishing control of {device}')
            self.update_config(unmanage=device)

        elif command.startswith('kill'):
            # I'm sure this will be useful at some point
            _, thing = command.split(' ', maxsplit=1)
            if thing in self.known_devices:
                host = self.db.get_device_setting(thing, field='host')
                self.run_over_ssh(host, f"screen -S {thing} -X quit")
            else:
<<<<<<< HEAD
                # assume it's on localhost?
                self.run_over_ssh(f'{self.username}@localhost', f"screen -S {thing} -X quit")
=======
                # assume it's running on localhost?
                self.run_over_ssh('localhost', f"screen -S {thing} -X quit")

>>>>>>> b0f809e1
        else:
            self.logger.error(f'Command "{command}" not understood')
<|MERGE_RESOLUTION|>--- conflicted
+++ resolved
@@ -6,10 +6,6 @@
 import threading
 import socket
 import json
-<<<<<<< HEAD
-import datetime
-=======
->>>>>>> b0f809e1
 
 
 dtnow = Doberman.utils.dtnow
@@ -21,12 +17,8 @@
     def setup(self) -> None:
         self.update_config(status='online')
         self.config = self.db.get_experiment_config('hypervisor')
-<<<<<<< HEAD
-        self.username = config['username']
-=======
         self.username = self.config.get('username', 'doberman')
         self.localhost = self.config['host']
->>>>>>> b0f809e1
         self.register(obj=self.hypervise, period=self.config['period'], name='hypervise')
         self.register(obj=self.compress_logs, period=86400, name='log_compactor')
         if (rhb := self.config.get('remote_heartbeat', {}).get('status', '')) == 'send':
@@ -34,11 +26,7 @@
         elif rhb == 'receive':
             self.register(obj=self.check_remote_heartbeat, period=60, name='remote_heartbeat')
         self.last_restart = {}
-<<<<<<< HEAD
-        self.known_devices = self.db.distinct('settings', 'devices', 'name')
-=======
         self.known_devices = self.db.distinct('devices', 'name')
->>>>>>> b0f809e1
         self.cv = threading.Condition()
         self.dispatch_queue = Doberman.utils.SortedBuffer()
         self.dispatcher = threading.Thread(target=self.dispatch)
@@ -139,27 +127,14 @@
         host = doc['host']
         self.last_restart[device] = dtnow()
         self.update_config(manage=device)
-<<<<<<< HEAD
-        return self.run_over_ssh(f'{self.username}@{host}', f"cd {path} && ./start_process.sh -d {device}")
-=======
         command = f"cd {path} && ./start_process.sh -d {device}"
         if host == self.localhost:
             return self.run_locally(command)
         return self.run_over_ssh(f'{self.username}@{host}', command)
->>>>>>> b0f809e1
 
     def start_pipeline(self, pipeline: str) -> int:
         path = self.config['path']
-<<<<<<< HEAD
-        return self.run_over_ssh(f'{self.username}@localhost', f'cd {path} && ./start_process.sh -p {pipeline}')
-
-    def compress_logs(self):
-        p = self.logger.handlers[0].logdir(dtnow() - datetime.timedelta(days=7))
-        self.logger.info(f'Compressing logs')
-        self.run_locally(f'cd {p} && gzip *.log')
-=======
         return self.run_locally(f'cd {path} && ./start_process.sh -p {pipeline}')
->>>>>>> b0f809e1
 
     def dispatch(self):
         # if there's nothing to do, wait this long
@@ -184,20 +159,6 @@
                     if doc['to'] == 'hypervisor':
                         self.process_command(doc['command'])
                         continue
-<<<<<<< HEAD
-                    if doc['to'] in self.known_devices and \
-                            self.db.get_device_setting(name=doc['to'], field='status') != 'online':
-                        self.logger.warning(f'Can\'t send command "{doc["command"]}" to {doc["to"]} '
-                                f' because it isn\'t online')
-                        continue
-                    if doc['to'] in self.db.distinct('pipelines', 'name') and \
-                            self.db.get_pipeline(doc['to'])['status'] == 'inactive':
-                        self.logger.warning(f'Can\'t send command "{doc["command"]}" to {doc["to"]} '
-                                f' because it isn\'t online')
-                        continue
-                    self.logger.debug(f'Sending "{doc["command"]}" to {doc["to"]}')
-                    hn, p = self.db.get_listener_address(doc['to'])
-=======
                     if doc['to'] in self.db.distinct('pipelines', 'name') and \
                             self.db.get_pipeline(doc['to'])['status'] == 'inactive':
                         self.logger.warning(f'Can\'t send command to {doc["to"]} because it isn\'t online')
@@ -207,7 +168,6 @@
                         continue
                     hn, p = self.db.get_listener_address(doc['to'])
                     self.logger.debug(f'Sending "{doc["command"]}" to {doc["to"]} at {hn}:{p}')
->>>>>>> b0f809e1
                     with socket.create_connection((hn, p), timeout=0.1) as sock:
                         sock.sendall(doc['command'].encode())
             except Exception as e:
@@ -228,11 +188,7 @@
             self.logger.info(f'Hypervisor starting {target}')
             if target in self.known_devices:
                 self.start_device(target)
-<<<<<<< HEAD
-            elif self.db.count('settings', 'pipelines', target) == 1:
-=======
             elif self.db.count('pipelines', {'name': target}) == 1:
->>>>>>> b0f809e1
                 self.start_pipeline(target)
             else:
                 self.logger.error(f'Don\'t know what "{target}" is, can\'t start it')
@@ -262,13 +218,8 @@
                 host = self.db.get_device_setting(thing, field='host')
                 self.run_over_ssh(host, f"screen -S {thing} -X quit")
             else:
-<<<<<<< HEAD
-                # assume it's on localhost?
-                self.run_over_ssh(f'{self.username}@localhost', f"screen -S {thing} -X quit")
-=======
                 # assume it's running on localhost?
                 self.run_over_ssh('localhost', f"screen -S {thing} -X quit")
 
->>>>>>> b0f809e1
         else:
             self.logger.error(f'Command "{command}" not understood')
