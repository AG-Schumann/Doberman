--- conflicted
+++ resolved
@@ -32,20 +32,6 @@
             else:
                 for activity in activities:
                     self.run_over_ssh(f'{self.username}@{host}', activity)
-<<<<<<< HEAD
-
-        # cleanup port leases after a potential dirty shutdown
-        hn, p = self.db.find_listener_address('hypervisor')
-        self.db.delete_documents('dispatch', {'name': {'$ne': 'hypervisor'}})
-        self.db.insert_into_db('dispatch', {'host': '', 'name': '_lock', 'port': -1})
-        for doc in self.db.aggregate('hosts', [
-            {'$match': {'name': {'$ne': hn}}},
-            # the toInt is to work around Mongo logic
-            {'$project': {'host': '$name', 'name': '_dummy', 'port': {'$toInt': str(p)}, '_id': 0}},
-            {'$merge': 'dispatch'}]):
-            pass
-=======
->>>>>>> e5074107
 
         self.last_restart = {}
         self.last_pong = {}
@@ -58,14 +44,8 @@
         # now start the rest of the things
         self.known_devices = self.db.distinct('devices', 'name')
         self.cv = threading.Condition()
-<<<<<<< HEAD
-        self.dispatch_queue = Doberman.utils.SortedBuffer()
-        self.dispatcher = threading.Thread(target=self.dispatch)
-        self.dispatcher.start() # TODO get this registered somehow
-=======
         self.dispatcher = threading.Thread(target=self.dispatcher)
         self.dispatcher.start()  # TODO get this registered somehow
->>>>>>> e5074107
         self.register(obj=self.compress_logs, period=86400, name='log_compactor', _no_stop=True)
         if (rhb := self.config.get('remote_heartbeat', {}).get('status', '')) == 'send':
             self.register(obj=self.send_remote_heartbeat, period=60, name='remote_heartbeat', _no_stop=True)
@@ -76,13 +56,6 @@
 
         # start the fixed-frequency sync signals
         self.db.delete_documents('sensors', {'name': {'$regex': '^X_SYNC'}})
-<<<<<<< HEAD
-        for i in self.config.get('sync_periods', [5,10,15,30,60]):
-            if self.db.get_sensor_setting(name=f'X_SYNC_{i}') is None:
-                self.db.insert_into_db('sensors', {'name': f'X_SYNC_{i}', 'description': 'Sync signal', 'readout_interval': i, 'status': 'offline', 'topic': 'other',
-                    'subsystem': 'sync', 'pipelines': [], 'device': 'hypervisor', 'units': '', 'readout_command': ''})
-            self.register(obj=self.sync_signal, period=i, name=f'sync_{i}', _period=i)
-=======
         periods = self.config.get('sync_periods', [5, 10, 15, 30, 60])
         for i in periods:
             if self.db.get_sensor_setting(name=f'X_SYNC_{i}') is None:
@@ -90,15 +63,10 @@
                     'subsystem': 'sync', 'pipelines': [], 'device': 'hypervisor', 'units': '', 'readout_command': ''})
         self.sync = threading.Thread(target=self.sync_signals, args=(periods,))
         self.sync.start()
->>>>>>> e5074107
 
         time.sleep(1)
         self.register(obj=self.hypervise, period=self.config['period'], name='hypervise', _no_stop=True)
 
-<<<<<<< HEAD
-
-=======
->>>>>>> e5074107
     def shutdown(self) -> None:
         self.event.set()
         self.update_config(status='offline')
@@ -145,12 +113,8 @@
         self.known_devices = self.db.distinct('devices', 'name')
         path = self.config['path']
         for pl in 'alarm control convert'.split():
-<<<<<<< HEAD
-            if self.ping(f'pl_{pl}'):
-=======
             if time.time()-self.last_pong.get(f'pl_{pl}', 100) > 30 and \
                     (dtnow()-self.last_restart[f'pl_{pl}']).total_seconds() > 60:
->>>>>>> e5074107
                 self.run_locally(f'cd {path} && ./start_process.sh --{pl}')
 
         for device in managed:
@@ -166,12 +130,8 @@
                     self.logger.error(f'Problem starting {device}, check the debug logs')
                 else:
                     self.logger.debug(f'{device} restarted')
-<<<<<<< HEAD
-            elif self.ping(device):
-=======
             elif self.last_pong.get(device, 100) > 30 and \
                     (now-self.last_restart[device]).total_seconds() > 60:
->>>>>>> e5074107
                 self.logger.error(f'Failed to ping {device}, restarting it')
                 self.start_device(device)
             else:
@@ -265,51 +225,6 @@
         p = self.logger.handlers[0].oh.logdir(dtnow()-datetime.timedelta(days=7))
         self.run_locally(f'cd {p} && gzip --best *.log')
 
-<<<<<<< HEAD
-    def dispatch(self) -> None:
-        # if there's nothing to do, wait this long
-        dt_large = 1000
-        # process commands if we're within this much of the desired time
-        min_dt = 0.001
-        dt = dt_large
-        predicate = lambda: (len(self.dispatch_queue) > 0 or self.event.is_set())
-        self.logger.debug('Dispatcher starting up')
-        while not self.event.is_set():
-            doc = None
-            hn = None
-            try:
-                with self.cv:
-                    self.cv.wait_for(predicate, timeout=dt)
-                    if len(self.dispatch_queue) > 0:
-                        doc = self.dispatch_queue.get_front()
-                        if (dt := (doc['time'] - time.time())) < min_dt:
-                            doc = self.dispatch_queue.pop_front()
-                    else:
-                        dt = dt_large
-                if doc is not None and dt < min_dt:
-                    if doc['to'] == 'hypervisor':
-                        self.process_command(doc['command'])
-                        continue
-                    if doc['to'] in self.known_devices and doc['to'] not in self.config['processes']['active']:
-                        self.logger.warning(f'Can\'t send "{doc["command"]}" to {doc["to"]} because it isn\'t online')
-                        continue
-                    hn, p = self.db.find_listener_address(doc['to'])
-                    self.logger.debug(f'Sending "{doc["command"]}" to {doc["to"]} at {hn}:{p}')
-                    with socket.create_connection((hn, p), timeout=0.1) as sock:
-                        sock.sendall(doc['command'].encode())
-            except Exception as e:
-                self.logger.warning(f'Dispatcher caught a {type(e)} while messaging {hn}: {e}')
-        self.logger.debug('Dispatcher shutting down')
-
-    def process_command(self, command: str) -> None:
-        self.logger.debug(f'Processing {command}')
-        if command[0] == '{':
-            # a json document, this is for the dispatcher
-            with self.cv:
-                self.dispatch_queue.add(json.loads(command))
-                self.cv.notify()
-            return
-=======
     def data_broker(self) -> None:
         """
         This functions sets up the middle-man for the data-passing subsystem
@@ -344,8 +259,6 @@
 
         incoming = ctx.socket(zmq.REP)
         outgoing = ctx.socket(zmq.PUB)
->>>>>>> e5074107
-
         _, ports = self.db.get_comms_info('command')
 
         # send/recv seems backwards because it is here. we "recv" on the
