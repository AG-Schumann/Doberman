import Doberman
import subprocess
import typing as ty
import time
import os.path
import threading
import socket
import json


dtnow = Doberman.utils.dtnow

class Hypervisor(Doberman.Monitor):
    """
    A tool to monitor and restart processes when necessary
    """
    def setup(self) -> None:
        self.update_config(status='online')
        self.config = self.db.get_experiment_config('hypervisor')
<<<<<<< HEAD
        self.username = self.config.get('username', 'doberman')
=======
        self.username = self.config['username']
        self.localhost = self.config['host']
>>>>>>> 919e6922
        self.register(obj=self.hypervise, period=self.config['period'], name='hypervise')
        if (rhb := self.config.get('remote_heartbeat', {}).get('status', '')) == 'send':
            self.register(obj=self.send_remote_heartbeat, period=60, name='remote_heartbeat')
        elif rhb == 'receive':
            self.register(obj=self.check_remote_heartbeat, period=60, name='remote_heartbeat')
        self.last_restart = {}
        self.known_devices = self.db.distinct('devices', 'name')
        self.cv = threading.Condition()
        self.dispatch_queue = Doberman.utils.SortedBuffer()
        self.dispatcher = threading.Thread(target=self.dispatch)
        self.dispatcher.start()

    def shutdown(self) -> None:
        with self.cv:
            self.cv.notify()
        self.update_config(status='offline')
        self.dispatcher.join()

    def update_config(self, unmanage=None, manage=None, active=None, heartbeat=None, status=None) -> None:
        updates = {}
        if unmanage:
            updates['$pull'] = {'processes.managed': unmanage}
        if manage:
            updates['$addToSet'] = {'processes.managed': manage}
        if active:
            updates['$addToSet'] = {'processes.active': active}
        if heartbeat:
            updates['$set']: {'heartbeat': heartbeat}
        if status:
            updates['$set'] = {'status': status}
        if updates:
            self.db.update_db('experiment_config', {'name': 'hypervisor'}, updates)

    def hypervise(self) -> None:
        self.logger.debug('Hypervising')
        self.config = self.db.get_experiment_config('hypervisor')
        # cache these here because they might change during iteration
        managed = self.config['processes']['managed']
        active = self.config['processes']['active']
        for device in managed:
            if device not in active:
                # device isn't running and it's supposed to be
                if self.start_device(device):
                    self.logger.error(f'Problem starting {device}, check the debug logs')
            elif (dt := ((now := dtnow())-self.db.get_heartbeat(device=device)).total_seconds()) > 2*self.config['period']:
                # device claims to be active but hasn't heartbeated recently
                self.logger.warning(f'{device} hasn\'t heartbeated in {int(dt)} seconds, it\'s getting restarted')
                if device in self.last_restart and (now - self.last_restart[device]).total_seconds() < self.config['restart_timeout']:
                    self.logger.warning(f'Can\'t restart {device}, did so too recently')
                elif self.start_device(device):
                    # nonzero return code, probably something didn't work
                    self.logger.error(f'Problem starting {device}, check the debug logs')
            else:
                # claims to be active and has heartbeated recently
                self.logger.debug(f'{device} last heartbeat {int(dt)} seconds ago')
        self.update_config(heartbeat=dtnow())
        return self.config['period']

    def send_remote_heartbeat(self) -> None:
        # touch a file on a remote server just so someone else knows we're still alive
        if (addr := self.config.get('remote_heartbeat', {}).get('address')) is not None:
            self.run_over_ssh(addr, r'date +%s > /scratch/remote_hb_'+self.db.experiment_name, port=self.config['remote_heartbeat'].get('port', 22))

    def check_remote_heartbeat(self):
        for p in os.listdir('/scratch/remote_hb_*'):
            with open(f'/scratch/{p}', 'r') as f:
                time_str = f.read().strip()
            if time.time() - int(time_str) > 3*60:
                # timestamp is too old, the other server is having problems
                self.db.log_alarm(msg=f"{p.split('_',maxsplit=2)[3]} hasn't heartbeated recently, maybe let someone know?")

    def run_over_ssh(self, address: str, command: str, port=22) -> int:
        """
        Runs a command over ssh, stdout/err will go to the debug logs
        :param address: user@host
        :param command: the command to run. Will be wrapped in double-quotes, a la ssh user@host "command"
        :returns: return code of ssh
        """
        cmd = ['ssh', address, f'"{command}"']
        if port != 22:
            cmd.insert(1, '-p')
            cmd.insert(2, f'{port}')
        self.logger.debug(f'Running "{" ".join(cmd)}"')
        cp = subprocess.run(' '.join(cmd), shell=True, capture_output=True)
        if cp.stdout:
            self.logger.debug(f'Stdout: {cp.stdout.decode()}')
        if cp.stderr:
            self.logger.debug(f'Stderr: {cp.stderr.decode()}')
        return cp.returncode

    def run_locally(self, command):
        """
        Some commands don't want to run via ssh?
        """
        cp = subprocess.run(command, shell=True, capture_output=True)
        if cp.stdout:
            self.logger.debug(f'Stdout: {cp.stdout.decode()}')
        if cp.stderr:
            self.logger.debug(f'Stderr: {cp.stderr.decode()}')
        return cp.returncode

    def start_device(self, device: str) -> int:
        path = self.config['path']
        doc = self.db.get_device_setting(device)
        host = doc['host']
        self.last_restart[device] = dtnow()
        self.update_config(manage=device)
        command = f"cd {path} && ./start_process.sh -d {device}"
        if host == self.localhost:
            return self.run_locally(command)
        return self.run_over_ssh(f'{self.username}@{host}', command)

    def start_pipeline(self, pipeline: str) -> int:
        path = self.config['path']
        return self.run_locally(f'cd {path} && ./start_process.sh -p {pipeline}')

    def dispatch(self):
        # if there's nothing to do, wait this long
        dt_large = 1000
        # process commands if we're within this much of the desired time
        min_dt = 0.001
        dt = dt_large
        predicate = lambda: (len(self.dispatch_queue) > 0 or self.event.is_set())
        self.logger.debug('Dispatcher starting up')
        while not self.event.is_set():
            doc = None
            try:
                with self.cv:
                    self.cv.wait_for(predicate, timeout=dt)
                    if len(self.dispatch_queue) > 0:
                        doc = self.dispatch_queue.get_front()
                        if (dt := (doc['time'] - time.time())) < min_dt:
                            doc = self.dispatch_queue.pop_front()
                    else:
                        dt = dt_large
                if doc is not None and dt < min_dt:
                    if doc['to'] == 'hypervisor':
                        self.process_command(doc['command'])
                        continue
                    if doc['to'] in self.db.distinct('pipelines', 'name') and \
                            self.db.get_pipeline(doc['to'])['status'] == 'inactive':
                        self.logger.warning(f'Can\'t send command to {doc["to"]} because it isn\'t online')
                        continue
                    if doc['to'] in self.known_devices and doc['to'] not in self.config['processes']['active']:
                        self.logger.warning(f'Can\'t send command to {doc["to"]} because it isn\'t online')
                        continue
                    hn, p = self.db.get_listener_address(doc['to'])
                    self.logger.debug(f'Sending "{doc["command"]}" to {doc["to"]} at {hn}:{p}')
                    with socket.create_connection((hn, p), timeout=0.1) as sock:
                        sock.sendall(doc['command'].encode())
            except Exception as e:
                self.logger.info(f'Dispatcher caught a {type(e)}: {e}')
        self.logger.debug('Dispatcher shutting down')

    def process_command(self, command) -> None:
        self.logger.debug(f'Processing {command}')
        if command[0] == '{':
            # a json document, this is for the dispatcher
            with self.cv:
                self.dispatch_queue.add(json.loads(command))
                self.cv.notify()
            return

        if command.startswith('start'):
            _, target = command.split(' ', maxsplit=1)
            self.logger.info(f'Hypervisor starting {target}')
            if target in self.known_devices:
                self.start_device(target)
            elif self.db.count('pipelines', {'name': target}) == 1:
                self.start_pipeline(target)
            else:
                self.logger.error(f'Don\'t know what "{target}" is, can\'t start it')

        elif command.startswith('manage'):
            _, device = command.split(' ', maxsplit=1)
            if device not in self.known_devices:
                # unlikely but you can never trust users
                self.logger.error(f'Hypervisor can\'t manage {device}')
                return
            self.logger.info(f'Hypervisor now managing {device}')
            self.update_config(manage=device)

        elif command.startswith('unmanage'):
            _, device = command.split(' ', maxsplit=1)
            if device not in self.known_devices:
                # unlikely but you can never trust users
                self.logger.error(f'Hypervisor can\'t unmanage {device}')
                return
            self.logger.info(f'Hypervisor relinquishing control of {device}')
            self.update_config(unmanage=device)

        elif command.startswith('kill'):
            # I'm sure this will be useful at some point
            _, thing = command.split(' ', maxsplit=1)
            if thing in self.known_devices:
                host = self.db.get_device_setting(thing, field='host')
                self.run_over_ssh(host, f"screen -S {thing} -X quit")
            else:
                # assume it's running on localhost?
                self.run_over_ssh('localhost', f"screen -S {thing} -X quit")

        else:
            self.logger.error(f'Command "{command}" not understood')
<|MERGE_RESOLUTION|>--- conflicted
+++ resolved
@@ -17,12 +17,8 @@
     def setup(self) -> None:
         self.update_config(status='online')
         self.config = self.db.get_experiment_config('hypervisor')
-<<<<<<< HEAD
         self.username = self.config.get('username', 'doberman')
-=======
-        self.username = self.config['username']
         self.localhost = self.config['host']
->>>>>>> 919e6922
         self.register(obj=self.hypervise, period=self.config['period'], name='hypervise')
         if (rhb := self.config.get('remote_heartbeat', {}).get('status', '')) == 'send':
             self.register(obj=self.send_remote_heartbeat, period=60, name='remote_heartbeat')
