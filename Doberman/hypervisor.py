import Doberman
import subprocess
import typing as ty
import time
import os.path
import threading
import socket
import json


dtnow = Doberman.utils.dtnow

class Hypervisor(Doberman.Monitor):
    """
    A tool to monitor and restart processes when necessary
    """
    def setup(self) -> None:
        self.update_config(status='online')
        self.config = self.db.get_experiment_config('hypervisor')
<<<<<<< HEAD
        self.username = config['username']
=======
        self.username = self.config['username']
>>>>>>> a9331559
        self.register(obj=self.hypervise, period=self.config['period'], name='hypervise')
        if (rhb := self.config.get('remote_heartbeat', {}).get('status', '')) == 'send':
            self.register(obj=self.send_remote_heartbeat, period=60, name='remote_heartbeat')
        elif rhb == 'receive':
            self.register(obj=self.check_remote_heartbeat, period=60, name='remote_heartbeat')
        self.last_restart = {}
<<<<<<< HEAD
        self.known_devices = self.db.distinct('settings', 'devices', 'name')
=======
        self.known_devices = self.db.distinct('devices', 'name')
>>>>>>> a9331559
        self.cv = threading.Condition()
        self.dispatch_queue = Doberman.utils.SortedBuffer()
        self.dispatcher = threading.Thread(target=self.dispatch)
        self.dispatcher.start()

    def shutdown(self) -> None:
        with self.cv:
            self.cv.notify()
        self.update_config(status='offline')
        self.dispatcher.join()

    def update_config(self, unmanage=None, manage=None, active=None, heartbeat=None, status=None) -> None:
        updates = {}
        if unmanage:
            updates['$pull'] = {'processes.managed': unmanage}
        if manage:
            updates['$addToSet'] = {'processes.managed': manage}
        if active:
            updates['$addToSet'] = {'processes.active': active}
        if heartbeat:
            updates['$set']: {'heartbeat': heartbeat}
        if status:
            updates['$set'] = {'status': status}
        if updates:
            self.db.update_db('experiment_config', {'name': 'hypervisor'}, updates)

    def hypervise(self) -> None:
        self.logger.debug('Hypervising')
        self.config = self.db.get_experiment_config('hypervisor')
        # cache these here because they might change during iteration
        managed = self.config['processes']['managed']
        active = self.config['processes']['active']
        for device in managed:
            if device not in active:
                # device isn't running and it's supposed to be
                if self.start_device(device):
                    self.logger.error(f'Problem starting {device}, check the debug logs')
            elif (dt := ((now := dtnow())-self.db.get_heartbeat(device=device)).total_seconds()) > 2*self.config['period']:
                # device claims to be active but hasn't heartbeated recently
                self.logger.warning(f'{device} hasn\'t heartbeated in {int(dt)} seconds, it\'s getting restarted')
                if device in self.last_restart and (now - self.last_restart[device]).total_seconds() < self.config['restart_timeout']:
                    self.logger.warning(f'Can\'t restart {device}, did so too recently')
                elif self.start_device(device):
                    # nonzero return code, probably something didn't work
                    self.logger.error(f'Problem starting {device}, check the debug logs')
            else:
                # claims to be active and has heartbeated recently
                self.logger.debug(f'{device} last heartbeat {int(dt)} seconds ago')
        self.update_config(heartbeat=dtnow())
        return self.config['period']

    def send_remote_heartbeat(self) -> None:
        # touch a file on a remote server just so someone else knows we're still alive
        if (addr := self.config.get('remote_heartbeat', {}).get('address')) is not None:
            self.run_over_ssh(addr, r'date +%s > /scratch/remote_hb_'+self.db.experiment_name, port=self.config['remote_heartbeat'].get('port', 22))

    def check_remote_heartbeat(self):
        for p in os.listdir('/scratch/remote_hb_*'):
            with open(f'/scratch/{p}', 'r') as f:
                time_str = f.read().strip()
            if time.time() - int(time_str) > 3*60:
                # timestamp is too old, the other server is having problems
                self.db.log_alarm(msg=f"{p.split('_',maxsplit=2)[3]} hasn't heartbeated recently, maybe let someone know?")

    def run_over_ssh(self, address: str, command: str, port=22) -> int:
        """
        Runs a command over ssh, stdout/err will go to the debug logs
        :param address: user@host
        :param command: the command to run. Will be wrapped in double-quotes, a la ssh user@host "command"
        :returns: return code of ssh
        """
        cmd = ['ssh', address, f'"{command}"']
        if port != 22:
            cmd.insert(1, '-p')
            cmd.insert(2, f'{port}')
        self.logger.debug(f'Running "{" ".join(cmd)}"')
        cp = subprocess.run(' '.join(cmd), shell=True, capture_output=True)
        if cp.stdout:
            self.logger.debug(f'Stdout: {cp.stdout.decode()}')
        if cp.stderr:
            self.logger.debug(f'Stderr: {cp.stderr.decode()}')
        return cp.returncode

    def start_device(self, device: str) -> int:
        path = self.config['path']
        doc = self.db.get_device_setting(device)
        host = doc['host']
        self.last_restart[device] = dtnow()
        self.update_config(manage=device)
        return self.run_over_ssh(f'{self.username}@{host}', f"cd {path} && ./start_process.sh -d {device}")

    def start_pipeline(self, pipeline: str) -> int:
        # if you end up running pipelines elsewhere, update
        path = self.config['path']
        return self.run_over_ssh(f'{self.username}@localhost', f'cd {path} && ./start_process.sh -p {pipeline}')

    def dispatch(self):
        # if there's nothing to do, wait this long
        dt_large = 1000
        # process commands if we're within this much of the desired time
        min_dt = 0.001
        dt = dt_large
        predicate = lambda: (len(self.dispatch_queue) > 0 or self.event.is_set())
        self.logger.debug('Dispatcher starting up')
        while not self.event.is_set():
            doc = None
            try:
                with self.cv:
                    self.cv.wait_for(predicate, timeout=dt)
                    if len(self.dispatch_queue) > 0:
                        doc = self.dispatch_queue.get_front()
                        if (dt := (doc['time'] - time.time())) < min_dt:
                            doc = self.dispatch_queue.pop_front()
                    else:
                        dt = dt_large
                if doc is not None and dt < min_dt:
                    if doc['to'] == 'hypervisor':
                        self.process_command(doc['command'])
                        continue
<<<<<<< HEAD
                    if doc['to'] in self.known_devices and \
                            self.db.get_device_setting(name=doc['to'], field='status') != 'online':
                        self.logger.warning(f'Can\'t send command "{doc["command"]}" to {doc["to"]} '
                                f' because it isn\'t online')
                        continue
=======
>>>>>>> a9331559
                    if doc['to'] in self.db.distinct('pipelines', 'name') and \
                            self.db.get_pipeline(doc['to'])['status'] == 'inactive':
                        self.logger.warning(f'Can\'t send command "{doc["command"]}" to {doc["to"]} '
                                f' because it isn\'t online')
                        continue
<<<<<<< HEAD
                    self.logger.debug(f'Sending "{doc["command"]}" to {doc["to"]}')
                    hn, p = self.db.get_listener_address(doc['to'])
=======
                    hn, p = self.db.get_listener_address(doc['to'])
                    self.logger.debug(f'Sending "{doc["command"]}" to {doc["to"]} at {hn}:{p}')
>>>>>>> a9331559
                    with socket.create_connection((hn, p), timeout=0.1) as sock:
                        sock.sendall(doc['command'].encode())
            except Exception as e:
                self.logger.info(f'Dispatcher caught a {type(e)}: {e}')
        self.logger.debug('Dispatcher shutting down')

    def process_command(self, command) -> None:
        self.logger.debug(f'Processing {command}')
        if command[0] == '{':
            # a json document, this is for the dispatcher
            with self.cv:
                self.dispatch_queue.add(json.loads(command))
                self.cv.notify()
            return

        if command.startswith('start'):
            _, target = command.split(' ', maxsplit=1)
            self.logger.info(f'Hypervisor starting {target}')
            if target in self.known_devices:
                self.start_device(target)
            elif self.db.count('settings', 'pipelines', target) == 1:
                self.start_pipeline(target)
            else:
                self.logger.error(f'Don\'t know what "{target}" is, can\'t start it')

        elif command.startswith('manage'):
            _, device = command.split(' ', maxsplit=1)
            if device not in self.known_devices:
                # unlikely but you can never trust users
                self.logger.error(f'Hypervisor can\'t manage {device}')
                return
            self.logger.info(f'Hypervisor now managing {device}')
            self.update_config(manage=device)

        elif command.startswith('unmanage'):
            _, device = command.split(' ', maxsplit=1)
            if device not in self.known_devices:
                # unlikely but you can never trust users
                self.logger.error(f'Hypervisor can\'t unmanage {device}')
                return
            self.logger.info(f'Hypervisor relinquishing control of {device}')
            self.update_config(unmanage=device)

        elif command.startswith('kill'):
            # I'm sure this will be useful at some point
            _, thing = command.split(' ', maxsplit=1)
            if thing in self.known_devices:
                host = self.db.get_device_setting(thing, field='host')
                self.run_over_ssh(host, f"screen -S {thing} -X quit")
            else:
                # assume it's running on localhost?
                self.run_over_ssh('localhost', f"screen -S {thing} -X quit")

        else:
            self.logger.error(f'Command "{command}" not understood')
<|MERGE_RESOLUTION|>--- conflicted
+++ resolved
@@ -17,22 +17,14 @@
     def setup(self) -> None:
         self.update_config(status='online')
         self.config = self.db.get_experiment_config('hypervisor')
-<<<<<<< HEAD
-        self.username = config['username']
-=======
         self.username = self.config['username']
->>>>>>> a9331559
         self.register(obj=self.hypervise, period=self.config['period'], name='hypervise')
         if (rhb := self.config.get('remote_heartbeat', {}).get('status', '')) == 'send':
             self.register(obj=self.send_remote_heartbeat, period=60, name='remote_heartbeat')
         elif rhb == 'receive':
             self.register(obj=self.check_remote_heartbeat, period=60, name='remote_heartbeat')
         self.last_restart = {}
-<<<<<<< HEAD
-        self.known_devices = self.db.distinct('settings', 'devices', 'name')
-=======
         self.known_devices = self.db.distinct('devices', 'name')
->>>>>>> a9331559
         self.cv = threading.Condition()
         self.dispatch_queue = Doberman.utils.SortedBuffer()
         self.dispatcher = threading.Thread(target=self.dispatch)
@@ -152,26 +144,13 @@
                     if doc['to'] == 'hypervisor':
                         self.process_command(doc['command'])
                         continue
-<<<<<<< HEAD
-                    if doc['to'] in self.known_devices and \
-                            self.db.get_device_setting(name=doc['to'], field='status') != 'online':
-                        self.logger.warning(f'Can\'t send command "{doc["command"]}" to {doc["to"]} '
-                                f' because it isn\'t online')
-                        continue
-=======
->>>>>>> a9331559
                     if doc['to'] in self.db.distinct('pipelines', 'name') and \
                             self.db.get_pipeline(doc['to'])['status'] == 'inactive':
                         self.logger.warning(f'Can\'t send command "{doc["command"]}" to {doc["to"]} '
                                 f' because it isn\'t online')
                         continue
-<<<<<<< HEAD
-                    self.logger.debug(f'Sending "{doc["command"]}" to {doc["to"]}')
-                    hn, p = self.db.get_listener_address(doc['to'])
-=======
                     hn, p = self.db.get_listener_address(doc['to'])
                     self.logger.debug(f'Sending "{doc["command"]}" to {doc["to"]} at {hn}:{p}')
->>>>>>> a9331559
                     with socket.create_connection((hn, p), timeout=0.1) as sock:
                         sock.sendall(doc['command'].encode())
             except Exception as e:
