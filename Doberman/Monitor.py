--- conflicted
+++ resolved
@@ -1,25 +1,13 @@
 #!/usr/bin/env python3
 import Doberman
 from pymongo import MongoClient
-<<<<<<< HEAD
-try:
-    from kafka import KafkaProducer
-    has_kafka=True
-except ImportError:
-    has_kafka=False
-=======
->>>>>>> a2daaa55
 import argparse
 import time
 import os
 from functools import partial
 
 
-<<<<<<< HEAD
-def main(mongo_client, kafka_producer=None):
-=======
 def main(mongo_client):
->>>>>>> a2daaa55
     parser = argparse.ArgumentParser()
     group = parser.add_mutually_exclusive_group(required=True)
     group.add_argument('--alarm', action='store_true', help='Start the alarm monitor')
@@ -30,18 +18,7 @@
                                 help='Logging level', default='INFO')
     args = parser.parse_args()
 
-<<<<<<< HEAD
-    if kafka_producer is None:
-        print('This host doesn\'t have the Kafka driver, '
-                'I\'m assuming you\'re OK with its data getting dumped')
-        class FakeKafka(object):
-            def send(*args, **kwargs):
-                return
-        kafka_producer = FakeKafka()
-    db = Doberman.Database(mongo_client, kafka_producer)
-=======
     db = Doberman.Database(mongo_client)
->>>>>>> a2daaa55
     kwargs = {'db' : db, 'loglevel' : args.log}
 
     try:
@@ -83,12 +60,4 @@
         with open(os.path.join(Doberman.utils.doberman_dir, 'connection_uri'), 'r') as f:
             mongo_uri = f.read().strip()
     with MongoClient(mongo_uri) as mongo_client:
-<<<<<<< HEAD
-        if has_kafka:
-            pass
-        else:
-            kafka_producer=None
-        main(mongo_client, kafka_producer)
-=======
-        main(mongo_client)
->>>>>>> a2daaa55
+        main(mongo_client)