--- conflicted
+++ resolved
@@ -183,12 +183,8 @@
             alarms[level]['logged'].append(logged)
             alarms[level]['msgs'].append(doc['msg'])
         for alarm_level, doc in alarms.items():
-<<<<<<< HEAD
-            message = '\n'.join([f'{d.isoformat(sep=" ")}: {m}' for d, m in zip(doc['logged'], doc['msgs'])])
-=======
             formatdate = lambda d: d.replace(tzinfo=timezone.utc).astimezone().strftime("%Y-%m-%d %H:%M %Z")
             message = '\n'.join([f'{formatdate(d)}: {m}' for d, m in zip(doc['logged'], doc['msgs'])])
->>>>>>> b5449b10
             self.send_message(int(alarm_level), message)
         # put the update at the end so if something goes wrong with the message sending then the
         # alarms don't get acknowledged and lost
