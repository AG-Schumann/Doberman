import Doberman
import datetime
from socket import getfqdn
import time
import requests

__all__ = 'Database'.split()

dtnow = Doberman.utils.dtnow

class Database(object):
    """
    Class to handle interfacing with the Doberman database
    """

    def __init__(self, mongo_client, experiment_name=None):
        self.client = mongo_client
        self.hostname = getfqdn()
        self.experiment_name = experiment_name
        influx_cfg = self.read_from_db('settings', 'experiment_config', {'name': 'influx'}, onlyone=True)
        self.influx_url = influx_cfg['url'] + '/write?'
        if influx_cfg['version'] == 1:
            query_params = [('u', influx_cfg['username']), ('p', influx_cfg['password']),
                    ('db', influx_cfg['org']), ('precision', influx_cfg['precision'])]
            self.influx_headers = {}
        elif influx_cfg['version'] == 2:
            query_params = [('org', influx_cfg['org']), ('precision', influx_cfg['precision']),
                    ('bucket', influx_cfg['bucket'])]
            self.influx_headers = {'Authorization': 'Token ' + influx_cfg['token']}
        else:
            raise ValueError(f'I only take influx versions 1 or 2, not "{influx_cfg["version"]}"')
        self.influx_url += '&'.join([f'{k}={v}' for k, v in query_params])
        self.influx_precision = int(dict(zip(['s','ms','us','ns'],[1,1e3,1e6,1e9]))[influx_cfg['precision']])

    def close(self):
        pass

    def __del__(self):
        self.close()

    def __exit__(self):
        self.close()

    def _check(self, db_name, collection_name):
        """
        Returns the requested collection and logs if the database or
        collection don't yet exist. If the collection must be
        created, it adds an index onto the 'when' field (used for logs,
        alarms, data, etc)

        :param db_name: the name of the database
        :param collection_name: the name of the collections
        :returns collection instance of the requested collection.
        """
        if not hasattr(self, 'experiment_name'):
            raise ValueError('I don\'t know what experiment to look for')
        db_name = self.experiment_name + '_' + db_name
        if collection_name == 'hosts':
            db_name = 'common'
        return self.client[db_name][collection_name]

    def insert_into_db(self, db_name, collection_name, document, **kwargs):
        """
        Inserts document(s) into the specified database/collection

        :param db_name: name of the database
        :param collection_name: name of the collection
        :param document: a dictionary or iterable of dictionaries
        :param **kwargs: any keyword args, passed to collection.insert_(one|many)
        :returns 0 if successful, -1 if a multiple insert failed, -2 if a single
        insert failed, or 1 if `document` has the wrong type
        """
        collection = self._check(db_name, collection_name)
        if isinstance(document, (list, tuple)):
            result = collection.insert_many(document, **kwargs)
            if len(result.inserted_ids) != len(document):
                self.logger.error(f'Inserted {len(result.inserted_ids)} entries instead of {len(document)} into'
                                  + f'{db_name}.{collection_name}')
                return -1
            return 0
        if isinstance(document, dict):
            result = collection.insert_one(document, **kwargs)
            if result.acknowledged:
                return 0
            return -2
        self.logger.error(f'Not sure what to do with {type(document)} type')
        return 1

    def read_from_db(self, db_name, collection_name, cuts={}, onlyone=False, **kwargs):
        """
        Finds one or more documents that pass the specified cuts

        :param db_name: name of the database
        :param collection_name: name of the collection
        :param cuts: dictionary of the query to apply. Default {}
        :param onlyone: bool, if only one document is requested
        :param **kwargs: keyword args passed to collection.find. The 'sort' kwarg
        is handled separately because otherwise it doesn't do anything
        :returns document if onlyone=True else cursor
        """
        collection = self._check(db_name, collection_name)
        cursor = collection.find(cuts, **kwargs)
        if 'sort' in kwargs:
            cursor.sort(kwargs['sort'])
        if onlyone:
            for doc in cursor:
                return doc
        else:
            return cursor

    def update_db(self, db_name, collection_name, cuts, updates, **kwargs):
        """
        Updates documents that meet pass the specified cuts

        :param db_name: name of the database
        :param collection_name: name of the collection
        :param cuts: the dictionary specifying the query
        :param updates: the dictionary specifying the desired changes
        :param **kwargs: keyword args passed to collection.update_many
        :returns 0 if successful, 1 if not
        """
        collection = self._check(db_name, collection_name)
        ret = collection.update_many(cuts, updates, **kwargs)
        if not ret.acknowledged:
            return 1
        return 0

    def delete_documents(self, db_name, collection_name, cuts):
        """
        Deletes documents from the specified collection

        :param db_name: name of the database
        :param collection_name: name of the collection
        :param cuts: dictionary specifying the query
        :returns None
        """
        collection = self._check(db_name, collection_name)
        collection.delete_many(cuts)

    def delete_alarm(self, reading_name, alarm_type):
        """
        Delete alarm of specific type from a reading
        :param reading_name: name of the reading
        :param alarm_type: alarm type to be removed
        """
        self.update_db('settings', 'readings', {'name': reading_name},
                       {'$pull': {'alarms': {'type': alarm_type}}})

    def update_alarm(self, reading_name, alarm_doc):
        alarm_type = alarm_doc['type']
        self.delete_alarm(reading_name, alarm_type)
        self.update_db('settings', 'readings', {'name': reading_name},
                       {'$push': {'alarms': alarm_doc}})

    def distinct(self, db_name, collection_name, field, cuts={}, **kwargs):
        """
        Transfer function for collection.distinct
        """
        return self._check(db_name, collection_name).distinct(field, cuts, **kwargs)

    def count(self, db_name, collection_name, cuts, **kwargs):
        """
        Transfer function for collection.count/count_documents
        """
        return self._check(db_name, collection_name).count_documents(cuts, **kwargs)

    def find_one_and_update(self, db_name, collection_name, cuts, updates, **kwargs):
        """
        Finds one document and applies updates. A bit of a special implementation so
        the 'sort' kwarg will actually do something

        :param db_name: name of the database
        :param collection_name: name of the collection
        :param cuts: a dictionary specifying the query
        :param updates: a dictionary specifying the updates
        :**kwargs: keyword args passed to readFromDatabase
        :returns document
        """
        doc = self.read_from_db(db_name, collection_name, cuts, onlyone=True, **kwargs)
        if doc is not None:
            self.update_db(db_name, collection_name, {'_id': doc['_id']}, updates)
        return doc

    def find_command(self, name):
        """
        Finds the oldest unacknowledged command for the specified entity
        and updates it as acknowledged. Deletes command documents used in
        the feedback subsystem

        :param name: the entity to find a command for
        :returns command document
        """
        now = dtnow()
        doc = self.find_one_and_update('logging', 'commands',
                # the order of terms in the query is important
                                       cuts={'acknowledged': 0,
                                             'logged': {'$lte': now},
                                             'name': name},
                                       updates={'$set': {'acknowledged': now}},
                                       sort=[('logged', 1)])
        if doc and 'by' in doc and doc['by'] == 'feedback':
            self.delete_documents('logging', 'commands', {'_id': doc['_id']})
        return doc

    def log_command(self, doc):
        """
        """
        if 'logged' not in doc:
            doc['logged'] = dtnow()
        doc['acknowledged'] = 0
        self.insert_into_db('logging', 'commands', doc)

    def get_pipeline(self, name):
        """
        Gets a pipeline config doc
        :param name: the name of the pipeline
        """
        return self.read_from_db('settings', 'pipelines', {'name': name}, onlyone=True)

    def get_alarm_pipelines(self, inactive=False):
        """
        Returns a list of names of pipelines.
        :param inactive: bool, include currently inactive pipelines in the return
        :yields: names of pipelines
        """
        query = {'name': {'$regex': 'alarm'}, 'status': {'$in': ['active', 'silent']}}
        if inactive:
            del query['status']
        for doc in self.read_from_db('settings', 'pipelines', query):
            yield doc['name']

    def set_pipeline_value(self, name, kvp):
        """
        Updates a pipeline config
        :param name: the name of the pipeline
        :kvp: a list of (key, value) pairs to set
        """
        return self.update_db('settings', 'pipelines', {'name': name}, {'$set': dict(kvp)})

    def get_message_protocols(self, level):
        """
        Gets message protocols for the specified alarm level. If none are found,
        takes those from the next lowest level.

        :param level: which alarm level is in question (0, 1, etc)
        :returns: list of message protocols to use
        """
        doc = self.read_from_db('settings', 'alarm_config',
                                {'level': level}, onlyone=True)
        if doc is None:
            self.logger.error(('No message protocols for alarm level %i! '
                               'Defaulting to next lowest level' % level))
            doc = self.read_from_db('settings', 'alarm_config',
                                    {'level': {'$lte': level}}, onlyone=True,
                                    sort=[('level', -1)])
        return doc['protocols']

    def get_contact_addresses(self, level):
        """
        Returns a list of addresses to contact at 'level' who are currently on shift,
            defined as when the function is called

        :param level: which alarm level the message will be sent at
        :returns dict, keys = message protocols, values = list of addresses
        """
        protocols = self.get_message_protocols(level)
        ret = {k: [] for k in protocols}
        now = datetime.datetime.now()  # no UTC here, we want local time
        shifters = self.read_from_db('settings', 'shifts',
                                     {'start': {'$lte': now}, 'end': {'$gte': now}},
                                     onlyone=True)['shifters']
        for doc in self.read_from_db('settings', 'contacts',
                                     {'name': {'$in': shifters}}):
            for p in protocols:
                ret[p].append(doc[p])
        return ret

    def get_heartbeat(self, host=None, sensor=None):
        if host is not None:
            cuts = {'hostname': host}
            coll = 'hosts'
        elif sensor is not None:
            cuts = {'name': sensor}
            coll = 'sensors'
        doc = self.read_from_db('settings', coll, cuts=cuts, onlyone=True)
        return doc['heartbeat']

    def update_heartbeat(self, host=None, sensor=None):
        """
        Heartbeats the specified sensor or host
        """
        if host is not None:
            cuts = {'hostname': host}
            coll = 'hosts'
        elif sensor is not None:
            cuts = {'name': sensor}
            coll = 'sensors'
        self.update_db('settings', coll, cuts=cuts,
                       updates={'$set': {'heartbeat': dtnow()}})
        return

    def log_alarm(self, document):
        """
        Adds the alarm to the history.
        """
        if self.insert_into_db('logging', 'alarm_history', document):
            self.logger.warning('Could not add entry to alarm history!')
            return -1
        return 0

    def log_update(self, **kwargs):
        """
        Logs changes submitted from the website
        """
        self.insert_into_db('logging', 'updates', kwargs)

    def get_sensor_setting(self, name, field=None):
        """
        Gets a specific setting from one sensor

        :param name: the name of the sensor
        :param field: the field you want
        :returns: the value of the named field
        """
        doc = self.read_from_db('settings', 'sensors', cuts={'name': name},
                                onlyone=True)
        if field is not None:
            return doc[field]
        return doc

    def set_sensor_setting(self, name, field, value):
        """
        Updates the setting from one sensor

        :param name: the name of the sensor
        :param field: the specific field to update
        :param value: the new value
        """
        self.update_db('settings', 'sensors', cuts={'name': name},
                       updates={'$set': {field: value}})

    def get_reading_setting(self, sensor=None, name=None, field=None):
        """
        Gets the document from one reading

        :param sensor: the name of the sensor (ignored)
        :param name: the name of the reading
        :param field: the specific field to return
        :returns: reading document
        """
        doc = self.read_from_db('settings', 'readings', cuts={'name': name}, onlyone=True)
        if field is not None:
            return doc[field]
        return doc

    def set_reading_setting(self, sensor=None, name=None, field=None, value=None):
        """
        Updates a parameter for a reading, used only by the web interface

        :param sensor: the name of the sensor
        :param name: the name of the reading
        :param field: the specific field to update
        :param value: the new value
        """
        self.update_db('settings', 'readings',
                       cuts={'sensor': sensor, 'name': name},
                       updates={'$set': {field: value}})

    def get_runmode_setting(self, runmode=None, field=None):
        """
        Reads default Doberman settings from database.

        :param runmode: the runmode to get settings for
        :param field: the name of the setting
        :returns: the setting dictionary if name=None, otherwise the specific field
        """
        doc = self.read_from_db('settings', 'runmodes',
                                {'mode': runmode}, onlyone=True)
        if field is not None:
            return doc[field]
        return doc

    def get_host_setting(self, host=None, field=None):
        """
        Gets the setting document of the specified host
        """
        if host is None:
            host = self.hostname
        doc = self.read_from_db('settings', 'hosts', {'hostname': host},
                                onlyone=True)
        if field is not None:
            return doc[field]
        return doc

    def set_host_setting(self, host=None, **kwargs):
        """
        Updates the setting document of the specified host. Kwargs should be one
        of the Mongo commands (set, unset, push, pull) without the $ char.
        Ex: set={field:value}
        """
        if host is None:
            host = self.hostname
        self.update_db('settings', 'hosts', {'hostname': host},
                       updates={f'${k}': v for k, v in kwargs.items()})

    def get_unmonitored_sensors(self):
        """
        Returns list of sensors that are not in 'default' of any host (i.e. not read out by any host)
        """
        all_sensors = self.distinct('settings', 'sensors', 'name')
        hosts = self.distinct('common', 'hosts', 'hostname')
        monitored = []
        for host in hosts:
            monitored.extend(self.get_host_setting(host, 'default'))
        return list(set(all_sensors) - set(monitored))

    def write_to_influx(self, topic=None, tags=None, fields=None, timestamp=None):
        """
        Writes the specified data to Influx. See https://docs.influxdata.com/influxdb/v2.0/write-data/developer-tools/api/
        for more info. The URL and access credentials are stored in the database and cached for use
        :param topic: the named named type of measurement (temperature, pressure, etc)
        :param tags: a dict of tag names and values, usually 'sensor' and 'reading'
<<<<<<< HEAD
        :param fields: a dict of field names and values, usually 'value', required
        :param timestamp: a unix timestamp, otherwise uses whatever "now" is if unspecified.
        """
        if topic is None or fields is None:
            raise ValueError('Missing required fields for influx insertion')
        data = f'{topic}' if self.experiment_name != 'testing' else 'testing'
        if tags is not None:
            data += ',' + ','.join([f'{k}={v}' for k, v in tags.items()])
        data += ' '
        data += ','.join([
            f'{k}={v}i' if isinstance(v, int) else f'{k}={v}' for k, v in fields.items()
            ])
        timestamp = timestamp or time.time()
        data += f' {int(timestamp*self.influx_precision)}'
        if requests.post(self.influx_cfg['url'], headers=self.influx_cfg['headers'], data=data).status_code != 200:
=======
        :param fields: a dict of field names and values, usually 'value'
        :param timestamp: a unix timestamp, otherwise uses whatever "now" is if unspecified.
        """
        data = f'{topic}'
        if tags is not None:
            data += ',' + ','.join([f'{k}={v}' for k, v in tags.items()])
        data += ' '
        if fields is not None:
            data += ','.join([
                f'{k}={v}i' if isinstance(v, int) else f'{k}={v}' for k, v in fields.items()
                ])
        timestamp = timestamp or time.time()
        data += f' {int(timestamp*self.influx_precision)}'
        if requests.post(self.influx_url, headers=self.influx_headers, data=data).status_code != 200:
>>>>>>> f929f2cc
            # something went wrong
            pass

    def get_current_status(self):
        """
        Gives a snapshot of the current system status
        """
        status = {}
        now = dtnow()
        for host_doc in self.read_from_db('common', 'hosts'):
            hostname = host_doc['hostname']
            status[hostname] = {
                'status': host_doc['status'],
                'last_heartbeat': (now - host_doc['heartbeat']).total_seconds(),
                'sensors': {}
            }
            for sensor_name in host_doc['default']:
                try:
                    sensor_doc = self.read_from_db('settings', 'sensors', cuts={'name': sensor_name}, onlyone=True)
                    status[hostname]['sensors'][sensor_name] = {
                        'last_heartbeat': (now - sensor_doc['heartbeat']).total_seconds(),
                        'readings': {}
                    }
                    if 'multi' in sensor_doc:
                        readings = sensor_doc['multi']
                    else:
                        readings = sensor_doc['readings']
                    for reading_name in readings:
                        reading_doc = self.get_reading_setting(sensor_name, reading_name)
                        status[hostname]['sensors'][sensor_name]['readings'][reading_name] = {
                            'description': reading_doc['description'],
                            'status': reading_doc['status'],
                        }
                        if reading_doc['status'] == 'online':
                            status[hostname]['sensors'][sensor_name]['readings'][reading_name]['runmode'] \
                                = reading_doc['runmode']
                except TypeError as e:
                    pass
        return status<|MERGE_RESOLUTION|>--- conflicted
+++ resolved
@@ -420,7 +420,6 @@
         for more info. The URL and access credentials are stored in the database and cached for use
         :param topic: the named named type of measurement (temperature, pressure, etc)
         :param tags: a dict of tag names and values, usually 'sensor' and 'reading'
-<<<<<<< HEAD
         :param fields: a dict of field names and values, usually 'value', required
         :param timestamp: a unix timestamp, otherwise uses whatever "now" is if unspecified.
         """
@@ -436,22 +435,6 @@
         timestamp = timestamp or time.time()
         data += f' {int(timestamp*self.influx_precision)}'
         if requests.post(self.influx_cfg['url'], headers=self.influx_cfg['headers'], data=data).status_code != 200:
-=======
-        :param fields: a dict of field names and values, usually 'value'
-        :param timestamp: a unix timestamp, otherwise uses whatever "now" is if unspecified.
-        """
-        data = f'{topic}'
-        if tags is not None:
-            data += ',' + ','.join([f'{k}={v}' for k, v in tags.items()])
-        data += ' '
-        if fields is not None:
-            data += ','.join([
-                f'{k}={v}i' if isinstance(v, int) else f'{k}={v}' for k, v in fields.items()
-                ])
-        timestamp = timestamp or time.time()
-        data += f' {int(timestamp*self.influx_precision)}'
-        if requests.post(self.influx_url, headers=self.influx_headers, data=data).status_code != 200:
->>>>>>> f929f2cc
             # something went wrong
             pass
 
