--- conflicted
+++ resolved
@@ -351,16 +351,11 @@
                 updates={f'${k}' : v for k, v in kwargs.items()})
         return
 
-<<<<<<< HEAD
-    def PushDataUpstream(*args, **kwargs):
-        pass
-=======
     def GetKafka(self):
         """
         Returns a setup kafka producer to whoever wants it
         """
         return self.kafka
->>>>>>> a2daaa55
 
     def GetCurrentStatus(self):
         """
