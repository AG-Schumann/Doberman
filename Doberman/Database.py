--- conflicted
+++ resolved
@@ -3,12 +3,8 @@
 from socket import getfqdn, create_connection
 import time
 import requests
-<<<<<<< HEAD
 import json
-
-=======
 import pytz
->>>>>>> 0add47a4
 
 __all__ = 'Database'.split()
 
@@ -210,21 +206,15 @@
         with create_connection((hn, p), timeout=0.1) as sock:
             sock.sendall(json.dumps(doc).encode())
 
-<<<<<<< HEAD
-=======
-        :param name: the entity to find a command for
-        :returns command document
-        """
-        now = dtnow()
-        doc = self.find_one_and_update('logging', 'commands',
-                                       # the order of terms in the query is important
-                                       cuts={'acknowledged': 0,
-                                             'logged': {'$lte': now},
-                                             'name': name},
-                                       updates={'$set': {'acknowledged': now}},
-                                       sort=[('logged', 1)])
-        if doc and 'by' in doc and doc['by'] == 'feedback':
-            self.delete_documents('logging', 'commands', {'_id': doc['_id']})
+    def get_experiment_config(self, name, field=None):
+        """
+        Gets a document or parameter from the experimental configs
+        :param field: which field you want, default None which gives you all of them
+        :returns: either the whole document or a specific field
+        """
+        doc = self.read_from_db('settings', 'experiment_config', {'name': name}, onlyone=True)
+        if doc is not None and field is not None:
+            return doc.get(field)
         return doc
 
     def log_command(self, command, target, issuer, delay=0):
@@ -245,7 +235,6 @@
                 }
         self.insert_into_db('logging', 'commands', doc)
 
->>>>>>> 0add47a4
     def get_experiment_config(self, name, field=None):
         """
         Gets a document or parameter from the experimental configs
