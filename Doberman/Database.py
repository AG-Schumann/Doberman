import Doberman
import datetime
from socket import getfqdn
import time
import requests
import pytz

__all__ = 'Database'.split()

dtnow = Doberman.utils.dtnow


class Database(object):
    """
    Class to handle interfacing with the Doberman database
    """

    def __init__(self, mongo_client, experiment_name=None, bucket_override=None):
        self.client = mongo_client
        self.hostname = getfqdn()
        self.experiment_name = experiment_name
        influx_cfg = self.read_from_db('settings', 'experiment_config', {'name': 'influx'}, onlyone=True)
        url = influx_cfg['url']
        query_params = [('precision', influx_cfg.get('precision', 'ms'))]
        if influx_cfg.get('version', 2) == 1:
            query_params += [('u', influx_cfg['username']),
                            ('p', influx_cfg['password']),
                            ('db', influx_cfg['org'])]
            url += '/write?'
            headers = {}
        elif influx_cfg['version'] == 2:
            query_params += [('org', influx_cfg['org']),
                            ('bucket', bucket_override or influx_cfg['bucket'])]
            url += '/api/v2/write?'
            headers = {'Authorization': 'Token ' + influx_cfg['token']}
        else:
            raise ValueError(f'I only take influx versions 1 or 2, not "{influx_cfg.get("version")}"')
        url += '&'.join([f'{k}={v}' for k, v in query_params])
        precision = {'s': 1, 'ms': 1000, 'us': 1_000_000, 'ns': 1_000_000_000}
        self.influx_cfg = (url, headers, precision[influx_cfg.get('precision', 'ms')])

    def close(self):
        print('DB shutting down')
        pass

    def __del__(self):
        self.close()

    def __exit__(self):
        self.close()

    def _check(self, db_name, collection_name):
        """
        Returns the requested collection and logs if the database or
        collection don't yet exist. If the collection must be
        created, it adds an index onto the 'when' field (used for logs,
        alarms, data, etc)

        :param db_name: the name of the database
        :param collection_name: the name of the collections
        :returns collection instance of the requested collection.
        """
        if not hasattr(self, 'experiment_name'):
            raise ValueError('I don\'t know what experiment to look for')
        db_name = self.experiment_name + '_' + db_name
        if collection_name == 'hosts':
            db_name = 'common'
        return self.client[db_name][collection_name]

    def insert_into_db(self, db_name, collection_name, document, **kwargs):
        """
        Inserts document(s) into the specified database/collection

        :param db_name: name of the database
        :param collection_name: name of the collection
        :param document: a dictionary or iterable of dictionaries
        :param **kwargs: any keyword args, passed to collection.insert_(one|many)
        :returns 0 if successful, -1 if a multiple insert failed, -2 if a single
        insert failed, or 1 if `document` has the wrong type
        """
        collection = self._check(db_name, collection_name)
        if isinstance(document, (list, tuple)):
            result = collection.insert_many(document, **kwargs)
            if len(result.inserted_ids) != len(document):
                self.logger.error(f'Inserted {len(result.inserted_ids)} entries instead of {len(document)} into'
                                  + f'{db_name}.{collection_name}')
                return -1
            return 0
        if isinstance(document, dict):
            result = collection.insert_one(document, **kwargs)
            if result.acknowledged:
                return 0
            return -2
        self.logger.error(f'Not sure what to do with {type(document)} type')
        return 1

    def read_from_db(self, db_name, collection_name, cuts={}, onlyone=False, **kwargs):
        """
        Finds one or more documents that pass the specified cuts

        :param db_name: name of the database
        :param collection_name: name of the collection
        :param cuts: dictionary of the query to apply. Default {}
        :param onlyone: bool, if only one document is requested
        :param **kwargs: keyword args passed to collection.find. The 'sort' kwarg
        is handled separately because otherwise it doesn't do anything
        :returns document if onlyone=True else cursor
        """
        collection = self._check(db_name, collection_name)
        cursor = collection.find(cuts, **kwargs)
        if 'sort' in kwargs:
            cursor.sort(kwargs['sort'])
        if onlyone:
            for doc in cursor:
                return doc
        else:
            return cursor

    def update_db(self, db_name, collection_name, cuts, updates, **kwargs):
        """
        Updates documents that meet pass the specified cuts

        :param db_name: name of the database
        :param collection_name: name of the collection
        :param cuts: the dictionary specifying the query
        :param updates: the dictionary specifying the desired changes
        :param **kwargs: keyword args passed to collection.update_many
        :returns 0 if successful, 1 if not
        """
        collection = self._check(db_name, collection_name)
        ret = collection.update_many(cuts, updates, **kwargs)
        if not ret.acknowledged:
            return 1
        return 0

    def delete_documents(self, db_name, collection_name, cuts):
        """
        Deletes documents from the specified collection

        :param db_name: name of the database
        :param collection_name: name of the collection
        :param cuts: dictionary specifying the query
        :returns None
        """
        collection = self._check(db_name, collection_name)
        collection.delete_many(cuts)

    def get_experiment_config(self, name, field=None):
        """
        Gets an experiment config document
        :param name: the name of the document
        :param field: a specific field
        :returns: The whole document if field = None, either just the field
        """
        doc = self.read_from_db('settings', 'experiment_config', {'name': name}, onlyone=True)
        if doc and field and field in doc:
            return doc[field]
        return doc

    def distinct(self, db_name, collection_name, field, cuts={}, **kwargs):
        """
        Transfer function for collection.distinct
        """
        return self._check(db_name, collection_name).distinct(field, cuts, **kwargs)

    def count(self, db_name, collection_name, cuts, **kwargs):
        """
        Transfer function for collection.count/count_documents
        """
        return self._check(db_name, collection_name).count_documents(cuts, **kwargs)

    def find_one_and_update(self, db_name, collection_name, cuts, updates, **kwargs):
        """
        Finds one document and applies updates. A bit of a special implementation so
        the 'sort' kwarg will actually do something

        :param db_name: name of the database
        :param collection_name: name of the collection
        :param cuts: a dictionary specifying the query
        :param updates: a dictionary specifying the updates
        :**kwargs: keyword args passed to readFromDatabase
        :returns document
        """
        doc = self.read_from_db(db_name, collection_name, cuts, onlyone=True, **kwargs)
        if doc is not None:
            self.update_db(db_name, collection_name, {'_id': doc['_id']}, updates)
        return doc

    def find_command(self, name):
        """
        Finds the oldest unacknowledged command for the specified entity
        and updates it as acknowledged. Deletes command documents used in
        the feedback subsystem

        :param name: the entity to find a command for
        :returns command document
        """
        now = dtnow()
        doc = self.find_one_and_update('logging', 'commands',
                                       # the order of terms in the query is important
                                       cuts={'acknowledged': 0,
                                             'logged': {'$lte': now},
                                             'name': name},
                                       updates={'$set': {'acknowledged': now}},
                                       sort=[('logged', 1)])
        if doc and 'by' in doc and doc['by'] == 'feedback':
            self.delete_documents('logging', 'commands', {'_id': doc['_id']})
        return doc

    def log_command(self, command, target, issuer, delay=0):
        """
        Store a command for someone else
        :param command: the command for them to process
        :param target: who the command is for
        :param issuer: who is issuing the command
        :param delay: how far into the future the command should happen, default 0
        :returns: None
        """
        doc = {
                'name': target,
                'command': command,
                'acknowledged': 0,
                'by': issuer,
                'logged': dtnow() + datetime.timedelta(seconds=delay)
                }
        self.insert_into_db('logging', 'commands', doc)

    def get_experiment_config(self, name, field=None):
        """
        Gets a document or parameter from the experimental configs
        :param field: which field you want, default None which gives you all of them
        :returns: either the whole document or a specific field
        """
        doc = self.read_from_db('settings', 'experiment_config', {'name': name}, onlyone=True)
        if doc is not None and field is not None:
            return doc.get(field)
        return doc

    def get_pipeline(self, name):
        """
        Gets a pipeline config doc
        :param name: the name of the pipeline
        """
        return self.read_from_db('settings', 'pipelines', {'name': name}, onlyone=True)

    def get_alarm_pipelines(self, inactive=False):
        """
        Returns a list of names of pipelines.
        :param inactive: bool, include currently inactive pipelines in the return
        :yields: names of pipelines
        """
        query = {'name': {'$regex': 'alarm'}, 'status': {'$in': ['active', 'silent']}}
        if inactive:
            del query['status']
        for doc in self.read_from_db('settings', 'pipelines', query):
            yield doc['name']

    def set_pipeline_value(self, name, kvp):
        """
        Updates a pipeline config
        :param name: the name of the pipeline
        :param kvp: a list of (key, value) pairs to set
        """
        return self.update_db('settings', 'pipelines', {'name': name}, {'$set': dict(kvp)})

    def get_message_protocols(self, level):
        """
        Gets message protocols for the specified alarm level. If none are found,
        takes those from the next lowest level.

        :param level: which alarm level is in question (0, 1, etc)
        :returns: list of message protocols to use
        """
        doc = self.read_from_db('settings', 'alarm_config',
                                {'level': level}, onlyone=True)
        if doc is None:
            self.logger.error(('No message protocols for alarm level %i! '
                               'Defaulting to next lowest level' % level))
            doc = self.read_from_db('settings', 'alarm_config',
                                    {'level': {'$lte': level}}, onlyone=True,
                                    sort=[('level', -1)])
        return doc['protocols']

    def get_contact_addresses(self, level):
        """
        Returns a list of addresses to contact at 'level' who are currently on shift,
            defined as when the function is called

        :param level: which alarm level the message will be sent at
        :returns dict, keys = message protocols, values = list of addresses
        """
        if level == 'ohshit':
            # shit shit fire ze missiles!
            protocols = set()
            for doc in self.read_from_db('settings', 'alarm_config', {'level': {'$gte': 0}}):
                protocols |= set(doc['protocols'])
            ret = {k: [] for k in protocols}
            for doc in self.read_from_db('settings', 'contacts'):
                for p in protocols:
                    try:
                        ret[p].append(doc[p])
                    except KeyError:
                        pass
            return ret
        protocols = self.get_message_protocols(level)
        ret = {k: [] for k in protocols}
        now = datetime.datetime.now()  # no UTC here, we want local time
        shifters = []
        for doc in self.read_from_db('settings', 'shifts',
                                     {'start': {'$lte': now}, 'end': {'$gte': now}}):
                             shifters += doc['shifters']
        for doc in self.read_from_db('settings', 'contacts',
                                     {'name': {'$in': shifters}}):
            for p in protocols:
                try:
                    ret[p].append(doc[p])
                except KeyError:
                    contactname = doc['name']
                    self.logger.info(f"No {p} contact details for {contactname}")
        return ret

<<<<<<< HEAD
    def get_heartbeat(self, device=None):
        doc = self.read_from_db('settings', 'devices', cuts={'name': device}, onlyone=True)
        return doc['heartbeat']
=======
    def get_heartbeat(self, sensor=None):
        doc = self.read_from_db('settings', 'sensors', cuts={'name': sensor}, onlyone=True)
        return doc['heartbeat'].replace(tzinfo=pytz.utc)
>>>>>>> 0add47a4

    def update_heartbeat(self, device=None):
        """
        Heartbeats the specified device or host
        """
<<<<<<< HEAD
        self.update_db('settings', coll, cuts={'name': device},
=======
        self.update_db('settings', 'sensors', cuts={'name': sensor},
>>>>>>> 0add47a4
                       updates={'$set': {'heartbeat': dtnow()}})
        return

    def log_alarm(self, message, pipeline=None, alarm_hash=None, base=None, escalation=None):
        """
        Adds the alarm to the history.
        """
        doc = {'msg': message, 'acknowledged': 0, 'pipeline': pipeline,
                'hash': alarm_hash, 'level': base, 'escalation': escalation}
        if self.insert_into_db('logging', 'alarm_history', doc):
            self.logger.warning('Could not add entry to alarm history!')
            return -1
        return 0

<<<<<<< HEAD
    def log_update(self, **kwargs):
        """
        Logs changes submitted from the website
        """
        self.insert_into_db('logging', 'updates', kwargs)

    def get_device_setting(self, name, field=None):
=======
    def get_sensor_setting(self, name, field=None):
>>>>>>> 0add47a4
        """
        Gets a specific setting from one device

        :param name: the name of the device
        :param field: the field you want
        :returns: the value of the named field
        """
        doc = self.read_from_db('settings', 'devices', cuts={'name': name},
                                onlyone=True)
        if field is not None:
            return doc[field]
        return doc

    def set_device_setting(self, name, field, value):
        """
        Updates the setting from one device

        :param name: the name of the device
        :param field: the specific field to update
        :param value: the new value
        """
        self.update_db('settings', 'devices', cuts={'name': name},
                       updates={'$set': {field: value}})

    def get_sensor_setting(self, device=None, name=None, field=None):
        """
        Gets the document from one sensor

        :param device: the name of the device (ignored)
        :param name: the name of the sensor
        :param field: the specific field to return
        :returns: sensor document
        """
        doc = self.read_from_db('settings', 'sensors', cuts={'name': name}, onlyone=True)
        if field is not None:
            return doc[field]
        return doc

    def set_sensor_setting(self, device=None, name=None, field=None, value=None):
        """
        Updates a parameter for a sensor, used only by the web interface

        :param device: the name of the device
        :param name: the name of the sensor
        :param field: the specific field to update
        :param value: the new value
        """
        self.update_db('settings', 'sensors',
                       cuts={'device': device, 'name': name},
                       updates={'$set': {field: value}})

    def get_runmode_setting(self, runmode=None, field=None):
        """
        Reads default Doberman settings from database.

        :param runmode: the runmode to get settings for
        :param field: the name of the setting
        :returns: the setting dictionary if name=None, otherwise the specific field
        """
        doc = self.read_from_db('settings', 'runmodes',
                                {'mode': runmode}, onlyone=True)
        if field is not None:
            return doc[field]
        return doc

    def notify_hypervisor(self, active=None, inactive=None, unmanage=None):
        """
        A way for devices to tell the hypervisor when they start and stop and stuff
        :param active: the name of a device that's just starting up
        :param inactive: the name of a device that's stopping
        :param unmanage: the name of a device that doesn't need to be monitored
        """
        updates = {}
        if active:
            updates['$addToSet'] = {'processes.active': active}
        if inactive:
            updates['$pull'] = {'processes.active': inactive}
        if unmanage:
            updates['$pull'] = {'processes.managed': unmanage}
        if updates:
            self.update_db('settings', 'experiment_config', {'name': 'hypervisor'},
                           updates)
        return

    def get_host_setting(self, host=None, field=None):
        """
        Gets the setting document of the specified host
        """
        if host is None:
            host = self.hostname
        doc = self.read_from_db('settings', 'hosts', {'hostname': host},
                                onlyone=True)
        if field is not None:
            return doc[field]
        return doc

    def set_host_setting(self, host=None, **kwargs):
        """
        Updates the setting document of the specified host. Kwargs should be one
        of the Mongo commands (set, unset, push, pull) without the $ char.
        Ex: set={field:value}
        """
        if host is None:
            host = self.hostname
        self.update_db('settings', 'hosts', {'hostname': host},
                       updates={f'${k}': v for k, v in kwargs.items()})

    def write_to_influx(self, topic=None, tags=None, fields=None, timestamp=None):
        """
        Writes the specified data to Influx. See
        https://docs.influxdata.com/influxdb/v2.0/write-data/developer-tools/api/
        for more info. The URL and access credentials are stored in the database and cached for use
        :param topic: the named named type of measurement (temperature, pressure, etc)
        :param tags: a dict of tag names and values, usually 'subsystem' and 'sensor'
        :param fields: a dict of field names and values, usually 'value', required
        :param timestamp: a unix timestamp, otherwise uses whatever "now" is if unspecified.
        """
        url, headers, precision = self.influx_cfg
        if topic is None or fields is None:
            raise ValueError('Missing required fields for influx insertion')
        data = f'{topic}' if self.experiment_name != 'testing' else 'testing'
        if tags is not None:
            data += ',' + ','.join([f'{k}={v}' for k, v in tags.items()])
        data += ' '
        data += ','.join([
            f'{k}={v}i' if isinstance(v, int) else f'{k}={v}' for k, v in fields.items()
        ])
        timestamp = timestamp or time.time()
        data += f' {int(timestamp * precision)}'
        r = requests.post(url, headers=headers, data=data)
        if r.status_code not in [200, 204]:
            # something went wrong
            self.logger.error(f'Got status code {r.status_code} instead of 200/204')
            try:
                self.logger.error(r.json())
            except:
                self.logger.error(r.content)

    def get_current_status(self):
        """
        Gives a snapshot of the current system status
        """
        status = {}
        now = dtnow()
        for host_doc in self.read_from_db('common', 'hosts'):
            hostname = host_doc['hostname']
            status[hostname] = {
                'status': host_doc['status'],
                'last_heartbeat': (now - host_doc['heartbeat']).total_seconds(),
                'devices': {}
            }
            for device_name in host_doc['default']:
                try:
                    device_doc = self.read_from_db('settings', 'devices', cuts={'name': device_name}, onlyone=True)
                    status[hostname]['devices'][device_name] = {
                        'last_heartbeat': (now - device_doc['heartbeat']).total_seconds(),
                        'sensors': {}
                    }
                    if 'multi' in device_doc:
                        sensors = device_doc['multi']
                    else:
                        sensors = device_doc['sensors']
                    for sensor_name in sensors:
                        sensor_doc = self.get_sensor_setting(device_name, sensor_name)
                        status[hostname]['devices'][device_name]['sensors'][sensor_name] = {
                            'description': sensor_doc['description'],
                            'status': sensor_doc['status'],
                        }
                        if sensor_doc['status'] == 'online':
                            status[hostname]['devices'][device_name]['sensors'][sensor_name]['runmode'] \
                                = sensor_doc['runmode']
                except TypeError:
                    pass
        return status<|MERGE_RESOLUTION|>--- conflicted
+++ resolved
@@ -319,25 +319,15 @@
                     self.logger.info(f"No {p} contact details for {contactname}")
         return ret
 
-<<<<<<< HEAD
     def get_heartbeat(self, device=None):
         doc = self.read_from_db('settings', 'devices', cuts={'name': device}, onlyone=True)
-        return doc['heartbeat']
-=======
-    def get_heartbeat(self, sensor=None):
-        doc = self.read_from_db('settings', 'sensors', cuts={'name': sensor}, onlyone=True)
         return doc['heartbeat'].replace(tzinfo=pytz.utc)
->>>>>>> 0add47a4
 
     def update_heartbeat(self, device=None):
         """
         Heartbeats the specified device or host
         """
-<<<<<<< HEAD
-        self.update_db('settings', coll, cuts={'name': device},
-=======
-        self.update_db('settings', 'sensors', cuts={'name': sensor},
->>>>>>> 0add47a4
+        self.update_db('settings', 'devices', cuts={'name': device},
                        updates={'$set': {'heartbeat': dtnow()}})
         return
 
@@ -352,17 +342,7 @@
             return -1
         return 0
 
-<<<<<<< HEAD
-    def log_update(self, **kwargs):
-        """
-        Logs changes submitted from the website
-        """
-        self.insert_into_db('logging', 'updates', kwargs)
-
     def get_device_setting(self, name, field=None):
-=======
-    def get_sensor_setting(self, name, field=None):
->>>>>>> 0add47a4
         """
         Gets a specific setting from one device
 
@@ -385,33 +365,6 @@
         :param value: the new value
         """
         self.update_db('settings', 'devices', cuts={'name': name},
-                       updates={'$set': {field: value}})
-
-    def get_sensor_setting(self, device=None, name=None, field=None):
-        """
-        Gets the document from one sensor
-
-        :param device: the name of the device (ignored)
-        :param name: the name of the sensor
-        :param field: the specific field to return
-        :returns: sensor document
-        """
-        doc = self.read_from_db('settings', 'sensors', cuts={'name': name}, onlyone=True)
-        if field is not None:
-            return doc[field]
-        return doc
-
-    def set_sensor_setting(self, device=None, name=None, field=None, value=None):
-        """
-        Updates a parameter for a sensor, used only by the web interface
-
-        :param device: the name of the device
-        :param name: the name of the sensor
-        :param field: the specific field to update
-        :param value: the new value
-        """
-        self.update_db('settings', 'sensors',
-                       cuts={'device': device, 'name': name},
                        updates={'$set': {field: value}})
 
     def get_runmode_setting(self, runmode=None, field=None):
