--- conflicted
+++ resolved
@@ -323,22 +323,13 @@
                        updates={'$set': {'heartbeat': dtnow()}})
         return
 
-<<<<<<< HEAD
-    def log_alarm(self, message, pipeline=None, alarm_hash=None):
+    def log_alarm(self, message, pipeline=None, alarm_hash=None, base=None, escalation=None):
         """
         Adds the alarm to the history.
         """
         doc = {'msg': message, 'acknowledged': 0, 'pipeline': pipeline,
-                'hash': alarm_hash}
+                'hash': alarm_hash, 'level': base, 'escalation': escalation}
         if self.insert_into_db('logging', 'alarm_history', document):
-=======
-    def log_alarm(self, msg, severity=0):
-        """
-        Adds the alarm to the history.
-        """
-        doc = {'msg': msg, 'howbad': severity, 'acknowledged': 0}
-        if self.insert_into_db('logging', 'alarm_history', doc):
->>>>>>> bd87abe3
             self.logger.warning('Could not add entry to alarm history!')
             return -1
         return 0
