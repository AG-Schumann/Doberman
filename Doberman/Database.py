--- conflicted
+++ resolved
@@ -2,27 +2,10 @@
 import datetime
 from socket import getfqdn
 import time
-<<<<<<< HEAD
 import requests
 
-<<<<<<< HEAD
-=======
-
-try:
-    from kafka import KafkaProducer
-=======
-
-try:
-    from kafka import KafkaProducer
-
->>>>>>> f0454c9472bbbe22bc8153e48d9b8c6b2fa07413
-    has_kafka = True
-except ImportError:
-    has_kafka = False
-
 dtnow = datetime.datetime.utcnow
 
->>>>>>> 4e02daf4
 __all__ = 'Database'.split()
 
 dtnow = Doberman.utils.dtnow
@@ -33,17 +16,10 @@
     Class to handle interfacing with the Doberman database
     """
 
-<<<<<<< HEAD
     def __init__(self, mongo_client, experiment_name=None):
         self.client = mongo_client
-=======
-    def __init__(self, mongo_client, loglevel='INFO', experiment_name=None):
-        self.client = mongo_client
-        self.logger = Doberman.utils.logger(name='Database', db=self, loglevel=loglevel)
->>>>>>> f0454c9472bbbe22bc8153e48d9b8c6b2fa07413
         self.hostname = getfqdn()
         self.experiment_name = experiment_name
-<<<<<<< HEAD
         influx_cfg = self.read_from_db('settings', 'experiment_config', {'name': 'influx'}, onlyone=True)
         if influx_cfg['version'] == 1:
             self.influx_url = influx_cfg['url'] + '/write?'
@@ -59,39 +35,6 @@
             raise ValueError(f'I only take influx versions 1 or 2, not "{influx_cfg["version"]}"')
         self.influx_url += '&'.join([f'{k}={v}' for k, v in query_params])
         self.influx_precision = int(dict(zip(['s', 'ms', 'us', 'ns'], [1, 1e3, 1e6, 1e9]))[influx_cfg['precision']])
-=======
-        if has_kafka:
-            self.has_kafka = True
-            kafka_cfg = self.read_from_db('settings', 'experiment_config', {'name': 'kafka'}, onlyone=True)
-            try:
-                self.kafka = KafkaProducer(bootstrap_servers=kafka_cfg['bootstrap_servers'],
-                                           value_serializer=partial(bytes, encoding='utf-8'))
-<<<<<<< HEAD
-                print(f" Connected to Kafka: {kafka_cfg['bootstrap_servers']}")
-            except Exception as e:
-                print(f"Connection to Kafka couldn't be established: {e}. I will run in independent mode")
-                self.kafka = FakeKafka()
-                self.has_kafka = False
-        else:
-            print(f"Could not import KafkaProducer. I will run in independent mode.")
-            self.kafka = FakeKafka()
-            self.has_kafka = False
-        influx_cfg = self.read_from_db('settings', 'experiment_config', {'name': 'influx'}, onlyone=True)
-        self.influx_url = influx_cfg['url'] + '?' + '&'.join([f'{k}={v}' for k,v in influx_cfg['query_params'].items()])
-        self.influx_precision = dict(zip(['s','ms','us','ns'],[1,1e3,1e6,1e9]))[influx_cfg['query_params']['precision']]
-        self.influx_headers = influx_cfg['headers']
-=======
-                self.logger.debug(f" Connected to Kafka: {kafka_cfg['bootstrap_servers']}")
-            except Exception as e:
-                self.logger.debug(f"Connection to Kafka couldn't be established: {e}. I will run in independent mode")
-                self.kafka = FakeKafka()
-                self.has_kafka = False
-        else:
-            self.logger.debug(f"Could not import KafkaProducer. I will run in independent mode.")
-            self.kafka = FakeKafka()
-            self.has_kafka = False
->>>>>>> f0454c9472bbbe22bc8153e48d9b8c6b2fa07413
->>>>>>> 4e02daf4
 
     def close(self):
         pass
@@ -473,16 +416,6 @@
             monitored.extend(self.get_host_setting(host, 'default'))
         return list(set(all_sensors) - set(monitored))
 
-<<<<<<< HEAD
-=======
-    def get_kafka(self, topic):
-        """
-        Returns a setup kafka producer to whoever wants it
-        """
-        return partial(self.kafka.send, topic=f'{self.experiment_name}_{topic}')
-
-<<<<<<< HEAD
->>>>>>> 4e02daf4
     def write_to_influx(self, topic=None, tags=None, fields=None, timestamp=None):
         """
         Writes the specified data to Influx. See
@@ -508,8 +441,6 @@
             # something went wrong
             pass
 
-=======
->>>>>>> f0454c9472bbbe22bc8153e48d9b8c6b2fa07413
     def get_current_status(self):
         """
         Gives a snapshot of the current system status
