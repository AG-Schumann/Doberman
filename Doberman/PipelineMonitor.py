import Doberman

__all__ = 'PipelineMonitor'.split()

class PipelineMonitor(Doberman.Monitor):
    """
    A subclass to handle a pipeline or pipelines. All 'alarm' pipelines are handled by one PipelineMonitor,
    while each 'control' pipeline will be handled by its own monitor to simplify the frequent restarting
    that is likely to occur.
    """

    def setup(self):
        self.pipelines = {}
        if self.name == 'pl_alarm':
            for name in self.db.get_alarm_pipelines():
                self.start_pipeline(name)
        else:
            if self.start_pipeline(self.name):
                self.event.set()

    def shutdown(self):
        self.logger.debug(f'{self.name} shutting down')
        for p in list(self.pipelines.keys()):
            self.stop_pipeline(p)

    def start_pipeline(self, name):
        if (doc := self.db.get_pipeline(name)) is None:
            self.logger.error(f'No pipeline named {name} found')
            return -1
        p = Doberman.Pipeline(db=self.db, logger=self.logger, name=name)
        try:
            p.build(doc)
        except Exception as e:
            self.logger.error(f'{type(e)}: {e}')
            self.logger.error(f'Could not build pipeline {name}, check debug logs')
            return -1
        self.register(obj=p.process_cycle, name=name, period=1)
        self.pipelines[p.name] = p
        self.db.set_pipeline_value(name, [('status', 'active')])
        return 0

    def stop_pipeline(self, name):
        self.pipelines[name].stop()
        self.stop_thread(name)
        del self.pipelines[name]

    def process_command(self, command):
<<<<<<< HEAD
        self.logger.debug(f'Found command: {doc["command"]}')
=======
>>>>>>> b0f809e1
        try:
            if command == 'pipelinectl_start':
                _, name = command.split(' ')
                self.start_pipeline(name)
            elif command == 'pipelinectl_stop':
                _, name = command.split(' ')
                if name not in self.pipelines:
                    self.logger.error(f'I don\'t control the "{name}" pipeline')
                else:
                    self.stop_pipeline(name)
            elif command == 'pipelinectl_restart':
                _, name = command.split(' ')
                if name not in self.pipelines:
                    self.logger.error(f'I don\'t control the "{name}" pipeline')
                else:
                    self.stop_pipeline(name)
                    self.start_pipeline(name)
            elif command == 'pipelinectl_silent':
                _, name = command.split(' ')
                if name not in self.pipelines:
                    self.logger.error(f'I don\'t control the "{name}" pipeline')
                else:
                    self.db.set_pipeline_value(name, [('status', 'silent')])
            elif command == 'pipelinectl_active':
                _, name = command.split(' ')
                if name not in self.pipelines:
                    self.logger.error(f'I don\'t control the "{name}" pipeline')
                else:
                    self.db.set_pipeline_value(name, [('status', 'active')])
            elif command == 'stop':
                self.sh.event.set()
                return
        except Exception as e:
<<<<<<< HEAD
            self.logger.error(f'Received malformed command: {doc["command"]}')
=======
            self.logger.error(f'Received malformed command: {command}')
>>>>>>> b0f809e1
<|MERGE_RESOLUTION|>--- conflicted
+++ resolved
@@ -45,10 +45,6 @@
         del self.pipelines[name]
 
     def process_command(self, command):
-<<<<<<< HEAD
-        self.logger.debug(f'Found command: {doc["command"]}')
-=======
->>>>>>> b0f809e1
         try:
             if command == 'pipelinectl_start':
                 _, name = command.split(' ')
@@ -82,8 +78,4 @@
                 self.sh.event.set()
                 return
         except Exception as e:
-<<<<<<< HEAD
-            self.logger.error(f'Received malformed command: {doc["command"]}')
-=======
-            self.logger.error(f'Received malformed command: {command}')
->>>>>>> b0f809e1
+            self.logger.error(f'Received malformed command: {command}')