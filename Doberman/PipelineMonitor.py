import Doberman

__all__ = 'PipelineMonitor'.split()

class PipelineMonitor(Doberman.Monitor):
    """
    A subclass to handle a pipeline or pipelines. All 'alarm' pipelines are handled by one PipelineMonitor,
    while each 'control' pipeline will be handled by its own monitor to simplify the frequent restarting
    that is likely to occur.
    """

    def setup(self):
        self.pipelines = {}
        if self.name == 'pl_alarm':
            for name in self.db.get_alarm_pipelines():
                self.start_pipeline(name)
        else:
            if self.start_pipeline(self.name):
                self.event.set()

    def shutdown(self):
        self.logger.debug(f'{self.name} shutting down')
        for p in list(self.pipelines.keys()):
            self.stop_pipeline(p)

    def start_pipeline(self, name):
        if (doc := self.db.get_pipeline(name)) is None:
            self.logger.error(f'No pipeline named {name} found')
            return -1
        p = Doberman.Pipeline(db=self.db, logger=self.logger, name=name)
        try:
            p.build(doc)
        except Exception as e:
            self.logger.error(f'{type(e)}: {e}')
            self.logger.error(f'Could not build pipeline {name}, check debug logs')
            return -1
        self.register(obj=p.process_cycle, name=name, period=1)
        self.pipelines[p.name] = p
<<<<<<< HEAD
=======
        self.db.set_pipeline_value(name, [('status', 'active')])
>>>>>>> 0add47a4
        return 0

    def stop_pipeline(self, name):
        self.pipelines[name].stop()
        self.stop_thread(name)
        del self.pipelines[name]

    def handle_commands(self):
        while (doc := self.db.find_command(self.name)) is not None:
            self.logger.debug(f'Found command: {doc["command"]}')
            try:
                command = doc['command']
                if command == 'pipelinectl_start':
                    _, name = command.split(' ')
                    self.start_pipeline(name)
                elif command == 'pipelinectl_stop':
                    _, name = command.split(' ')
                    self.stop_pipeline(name)
                elif command == 'pipelinectl_restart':
                    _, name = command.split(' ')
                    self.stop_pipeline(name)
                    self.start_pipeline(name)
                elif command == 'pipelinectl_silent':
                    _, name = command.split(' ')
                    self.db.set_pipeline_value(name, [('status', 'silent')])
                elif command == 'pipelinectl_active':
                    _, name = command.split(' ')
                    self.db.set_pipeline_value(name, [('status', 'active')])
                elif command == 'stop':
                    self.sh.event.set()
                    return
            except Exception as e:
                self.logger.error(f'Received malformed command: {doc["command"]}')<|MERGE_RESOLUTION|>--- conflicted
+++ resolved
@@ -36,10 +36,7 @@
             return -1
         self.register(obj=p.process_cycle, name=name, period=1)
         self.pipelines[p.name] = p
-<<<<<<< HEAD
-=======
         self.db.set_pipeline_value(name, [('status', 'active')])
->>>>>>> 0add47a4
         return 0
 
     def stop_pipeline(self, name):
