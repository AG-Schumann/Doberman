import Doberman
import collections

__all__ = 'PipelineMonitor'.split()


class PipelineMonitor(Doberman.Monitor):
    """
    A subclass to handle a pipeline or pipelines. Pipelines come in three main flavors: they either process or send alarms,
    convert "raw" values into "processed" values, or control something in the system. Each flavor is handled by one
    dedicated PipelineMonitor.
    """

    def setup(self):
        self.listeners = collections.defaultdict(dict)
        self.pipelines = {}
        flavor = self.name.split('_')[1]  # pl_flavor
        if flavor not in 'alarm control convert'.split():
            raise ValueError(f'Unknown pipeline monitor {self.name}, allowed are "pl_alarm", "pl_convert", "pl_control"')
        for name in self.db.get_pipelines(flavor):
            self.start_pipeline(name)
        if self.name == 'pl_control':
            # hard-code the test routine. It runs through one cycle then stops itself
            self.start_pipeline('test_pipeline')

    def shutdown(self):
        self.logger.debug(f'{self.name} shutting down')
        for p in list(self.pipelines.keys()):
            self.stop_pipeline(p)

    def start_pipeline(self, name):
        if (doc := self.db.get_pipeline(name)) is None:
            self.logger.error(f'No pipeline named {name} found')
            return -1
        try:
<<<<<<< HEAD
            p = Doberman.Pipeline.create(doc, db=self.db, logger=self.logger,
                                         name=name, monitor=self)
=======
            p = Doberman.Pipeline.create(doc, db=self.db,
                    logger=Doberman.utils.get_child_logger(name, self.logger),
                    name=name, monitor=self)
>>>>>>> 87b8f511
            p.build(doc)
        except Exception as e:
            self.logger.error(f'{type(e)}: {e}')
            self.logger.error(f'Could not build pipeline {name}, check debug logs')
            return -1
        self.register(obj=p, name=name)
        self.pipelines[p.name] = p
        self.db.set_pipeline_value(name, [('status', 'active')])
        return 0

    def stop_pipeline(self, name):
        self.logger.debug(f'Stopping {name}')
        self.pipelines[name].stop()
        self.stop_thread(name)
        del self.pipelines[name]

    def process_command(self, command):
        try:
            if command.startswith('pipelinectl_start'):
                _, name = command.split(' ')
                self.start_pipeline(name)
            elif command.startswith('pipelinectl_stop'):
                _, name = command.split(' ')
                if name not in self.pipelines:
                    self.logger.error(f'I don\'t control the "{name}" pipeline')
                else:
                    self.stop_pipeline(name)
            elif command.startswith('pipelinectl_restart'):
                _, name = command.split(' ')
                if name not in self.pipelines:
                    self.logger.error(f'I don\'t control the "{name}" pipeline')
                else:
                    self.stop_pipeline(name)
                    self.start_pipeline(name)
            elif command.startswith('pipelinectl_silent'):
                _, name = command.split(' ')
                if name not in self.pipelines:
                    self.logger.error(f'I don\'t control the "{name}" pipeline')
                else:
                    self.logger.debug(f'Silencing {name}')
                    self.db.set_pipeline_value(name, [('status', 'silent')])
            elif command.startswith('pipelinectl_active'):
                _, name = command.split(' ')
                if name not in self.pipelines:
                    self.logger.error(f'I don\'t control the "{name}" pipeline')
                else:
                    self.logger.debug(f'Activating {name}')
                    self.db.set_pipeline_value(name, [('status', 'active')])
                    self.db.update_db('pipelines', {'name': name}, {'$unset': {'silent_until': 1}})
            elif command == 'stop':
                self.sh.event.set()
            else:
                self.logger.info(f'I don\'t understand command "{command}"')
        except Exception as e:
            self.logger.error(f'Received malformed command: {command}')
            self.logger.debug(f'{type(e)}: {e}')
<|MERGE_RESOLUTION|>--- conflicted
+++ resolved
@@ -33,14 +33,9 @@
             self.logger.error(f'No pipeline named {name} found')
             return -1
         try:
-<<<<<<< HEAD
-            p = Doberman.Pipeline.create(doc, db=self.db, logger=self.logger,
-                                         name=name, monitor=self)
-=======
             p = Doberman.Pipeline.create(doc, db=self.db,
                     logger=Doberman.utils.get_child_logger(name, self.logger),
                     name=name, monitor=self)
->>>>>>> 87b8f511
             p.build(doc)
         except Exception as e:
             self.logger.error(f'{type(e)}: {e}')
