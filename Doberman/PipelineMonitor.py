import Doberman
import collections

__all__ = 'PipelineMonitor'.split()


class PipelineMonitor(Doberman.Monitor):
    """
    A subclass to handle a pipeline or pipelines. Pipelines come in three main flavors: they either process or send alarms,
    convert "raw" values into "processed" values, or control something in the system. Each flavor is handled by one
    dedicated PipelineMonitor.
    """

    def setup(self):
        self.listeners = collections.defaultdict(dict)
        self.pipelines = {}
        flavor = self.name.split('_')[1]  # pl_flavor
        if flavor not in 'alarm control convert'.split():
            raise ValueError(f'Unknown pipeline monitor {self.name}, allowed are "pl_alarm", "pl_convert", "pl_control"')
        for name in self.db.get_pipelines(flavor):
            self.start_pipeline(name)
        if self.name == 'pl_control':
            # hard-code the test routine. It runs through one cycle then stops itself
            self.start_pipeline('test_pipeline')

    def shutdown(self):
        self.logger.debug(f'{self.name} shutting down')
        for p in list(self.pipelines.keys()):
            self.stop_pipeline(p)

    def start_pipeline(self, name):
        if (doc := self.db.get_pipeline(name)) is None:
            self.logger.error(f'No pipeline named {name} found')
            return -1
        try:
<<<<<<< HEAD
            p = Doberman.Pipeline.create(doc, db=self.db, logger=self.logger, name=name, monitor=self)
=======
            p = Doberman.Pipeline.create(doc, db=self.db,
                    logger=Doberman.utils.get_child_logger(name, self.logger),
                    name=name, monitor=self)
>>>>>>> e5074107
            p.build(doc)
        except Exception as e:
            self.logger.error(f'{type(e)}: {e}')
            self.logger.error(f'Could not build pipeline {name}, check debug logs')
            return -1
<<<<<<< HEAD
        if isinstance(p, Doberman.SyncPipeline):
            self.register(obj=p, name=name)
        else:
            self.register(obj=p.process_cycle, name=name, period=1)
=======
        self.register(obj=p, name=name)
>>>>>>> e5074107
        self.pipelines[p.name] = p
        self.db.set_pipeline_value(name, [('status', 'active')])
        return 0

    def stop_pipeline(self, name):
        self.logger.debug(f'Stopping {name}')
        self.pipelines[name].stop()
        self.stop_thread(name)
        del self.pipelines[name]

    def register_listener(self, node):
        """
        Register a node to listen for named sensor inputs
        """
        self.logger.debug(f'{node.name} listens for {node.input_var}')
        self.listeners[node.input_var][node.hash] = node

    def unregister_listener(self, node):
        """
        Remove a node from the listeners list
        """
        self.listeners[node.input_var].pop(node.hash, None)

    def process_command(self, command):
<<<<<<< HEAD
        #self.logger.debug(f'Processing {command}')
=======
>>>>>>> e5074107
        try:
            if command.startswith('sensor_value'):
                _, name, ts, value = command.split()
                ts = float(ts)
                if value == 'None':
                    value = None
                elif '.' in value:
                    value = float(value)
                else:
                    value = int(value)
                for listener in self.listeners[name].values():
                    listener.receive_from_upstream({'time': ts, name: value})
            elif command.startswith('pipelinectl_start'):
                _, name = command.split(' ')
                self.start_pipeline(name)
            elif command.startswith('pipelinectl_stop'):
                _, name = command.split(' ')
                if name not in self.pipelines:
                    self.logger.error(f'I don\'t control the "{name}" pipeline')
                else:
                    self.stop_pipeline(name)
            elif command.startswith('pipelinectl_restart'):
                _, name = command.split(' ')
                if name not in self.pipelines:
                    self.logger.error(f'I don\'t control the "{name}" pipeline')
                else:
                    self.stop_pipeline(name)
                    self.start_pipeline(name)
            elif command.startswith('pipelinectl_silent'):
                _, name = command.split(' ')
                if name not in self.pipelines:
                    self.logger.error(f'I don\'t control the "{name}" pipeline')
                else:
                    self.logger.debug(f'Silencing {name}')
                    self.db.set_pipeline_value(name, [('status', 'silent')])
            elif command.startswith('pipelinectl_active'):
                _, name = command.split(' ')
                if name not in self.pipelines:
                    self.logger.error(f'I don\'t control the "{name}" pipeline')
                else:
                    self.logger.debug(f'Activating {name}')
                    self.db.set_pipeline_value(name, [('status', 'active')])
                    self.db.update_db('pipelines', {'name': name}, {'$unset': {'silent_until': 1}})
            elif command == 'stop':
                self.sh.event.set()
            else:
                self.logger.info(f'I don\'t understand command "{command}"')
        except Exception as e:
            self.logger.error(f'Received malformed command: {command}')
            self.logger.debug(f'{type(e)}: {e}')
<|MERGE_RESOLUTION|>--- conflicted
+++ resolved
@@ -33,26 +33,15 @@
             self.logger.error(f'No pipeline named {name} found')
             return -1
         try:
-<<<<<<< HEAD
-            p = Doberman.Pipeline.create(doc, db=self.db, logger=self.logger, name=name, monitor=self)
-=======
             p = Doberman.Pipeline.create(doc, db=self.db,
                     logger=Doberman.utils.get_child_logger(name, self.logger),
                     name=name, monitor=self)
->>>>>>> e5074107
             p.build(doc)
         except Exception as e:
             self.logger.error(f'{type(e)}: {e}')
             self.logger.error(f'Could not build pipeline {name}, check debug logs')
             return -1
-<<<<<<< HEAD
-        if isinstance(p, Doberman.SyncPipeline):
-            self.register(obj=p, name=name)
-        else:
-            self.register(obj=p.process_cycle, name=name, period=1)
-=======
         self.register(obj=p, name=name)
->>>>>>> e5074107
         self.pipelines[p.name] = p
         self.db.set_pipeline_value(name, [('status', 'active')])
         return 0
@@ -77,10 +66,6 @@
         self.listeners[node.input_var].pop(node.hash, None)
 
     def process_command(self, command):
-<<<<<<< HEAD
-        #self.logger.debug(f'Processing {command}')
-=======
->>>>>>> e5074107
         try:
             if command.startswith('sensor_value'):
                 _, name, ts, value = command.split()
