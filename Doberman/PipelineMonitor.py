import time

import Doberman
import collections

__all__ = 'PipelineMonitor'.split()


class PipelineMonitor(Doberman.Monitor):
    """
    A subclass to handle a pipeline or pipelines. Pipelines come in three main flavors: they either process or send alarms,
    convert "raw" values into "processed" values, or control something in the system. Each flavor is handled by one
    dedicated PipelineMonitor.
    """

    def setup(self):
        self.listeners = collections.defaultdict(dict)
        self.pipelines = {}
        flavor = self.name.split('_')[1]  # pl_flavor
        if flavor not in 'alarm control convert'.split():
            raise ValueError(
                f'Unknown pipeline monitor {self.name}, allowed are "pl_alarm", "pl_convert", "pl_control"')
        for name in self.db.get_pipelines(flavor):
            self.start_pipeline(name)
        if self.name == 'pl_control':
            # hard-code the test routine. It runs through one cycle then stops itself
            self.start_pipeline('test_pipeline')

    def shutdown(self):
        self.logger.info(f'{self.name} shutting down')
        for p in list(self.pipelines.keys()):
            self.stop_pipeline(p, keep_status=True)

    def start_pipeline(self, name):
        if (doc := self.db.get_pipeline(name)) is None:
            self.logger.error(f'No pipeline named {name} found')
            return
        if name in self.pipelines:
            self.logger.error(f'I already manage a pipeline called {name}')
            return
        self.logger.info(f'Starting pipeline {name}')
        self.db.set_pipeline_value(name, [('status', 'active')])
        self.db.set_pipeline_value(name, [('silent_until', 0)])
        try:
            p = Doberman.Pipeline.create(doc, db=self.db,
                                         logger=Doberman.utils.get_child_logger(name, self.db, self.logger),
                                         name=name, monitor=self)
            p.build(doc)
        except Exception as e:
            self.logger.error(f'{type(e)}: {e}')
            self.db.set_pipeline_value(name, [('status', 'inactive')])
            self.logger.error(f'Could not build pipeline {name}')
            return
        self.register(obj=p, name=name)
        self.pipelines[p.name] = p
        return 0

<<<<<<< HEAD
    def stop_pipeline(self, name):
        self.logger.info(f'Stopping pipeline {name}')
        self.pipelines[name].stop()
=======
    def stop_pipeline(self, name, keep_status=False):
        self.logger.debug(f'stopping pipeline {name}')
        self.pipelines[name].stop(keep_status=keep_status)
>>>>>>> 62e4a97b
        self.stop_thread(name)
        del self.pipelines[name]

    def testalarm(self, level):
        message = f"This is a level {level} test alarm"
        try:
            self.log_alarm(level, message)
        except Exception as e:
            self.logger.error(f"Got a {type(e)} while sending level {level} alarm: {e}")

    def process_command(self, command):
        try:
            if command.startswith('pipelinectl_start'):
                _, name = command.split(' ')
                self.start_pipeline(name)
            elif command.startswith('pipelinectl_stop'):
                _, name = command.split(' ')
                if name not in self.pipelines:
                    self.logger.error(f'I don\'t control the "{name}" pipeline')
                else:
                    self.stop_pipeline(name)
            elif command.startswith('pipelinectl_restart'):
                _, name = command.split(' ')
                if name not in self.pipelines:
                    self.logger.error(f'I don\'t control the "{name}" pipeline')
                else:
                    self.stop_pipeline(name)
                    self.start_pipeline(name)
            elif command.startswith('pipelinectl_silent'):
                _, name = command.split(' ')
                if name not in self.pipelines:
                    self.logger.error(f'I don\'t control the "{name}" pipeline')
                else:
                    self.logger.info(f'Silencing {name}')
                    self.db.set_pipeline_value(name, [('silent_until', -1)])
            elif command.startswith('pipelinectl_active'):
                _, name = command.split(' ')
                if name not in self.pipelines:
                    self.logger.error(f'I don\'t control the "{name}" pipeline')
                else:
                    self.logger.info(f'Activating {name}')
                    self.db.set_pipeline_value(name, [('silent_until', time.time())])
            elif command == 'stop':
                self.sh.event.set()
            elif command.startswith('testalarm'):
                _, level = command.split(' ')
                self.logger.info(f'Sending level {level} test alarm')
                self.testalarm(int(level))
            else:
                self.logger.error(f'I don\'t understand command "{command}"')
        except Exception as e:
            self.logger.error(f'Got a {type(e)} while processing command "{command}": {e}')<|MERGE_RESOLUTION|>--- conflicted
+++ resolved
@@ -55,15 +55,9 @@
         self.pipelines[p.name] = p
         return 0
 
-<<<<<<< HEAD
-    def stop_pipeline(self, name):
-        self.logger.info(f'Stopping pipeline {name}')
-        self.pipelines[name].stop()
-=======
     def stop_pipeline(self, name, keep_status=False):
-        self.logger.debug(f'stopping pipeline {name}')
+        self.logger.info(f'stopping pipeline {name}')
         self.pipelines[name].stop(keep_status=keep_status)
->>>>>>> 62e4a97b
         self.stop_thread(name)
         del self.pipelines[name]
 
