--- conflicted
+++ resolved
@@ -7,23 +7,12 @@
 from .BaseMonitor import *
 from .BaseDevice import *
 from .Database import *
-<<<<<<< HEAD
-=======
 from .DeviceMonitor import *
 from .PipelineMonitor import *
 from .AlarmMonitor import *
->>>>>>> 2629f834
 from .Sensor import *
 from .Node import *
 from .AlarmNode import *
 from .ControlNode import *
-<<<<<<< HEAD
 from .Pipeline import *
-from .PipelineMonitor import *
-from .AlarmMonitor import *
-from .DeviceMonitor import *
 from .hypervisor import *
-=======
-from .hypervisor import *
-from .Pipeline import *
->>>>>>> 2629f834
