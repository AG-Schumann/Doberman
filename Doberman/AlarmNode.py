--- conflicted
+++ resolved
@@ -59,15 +59,9 @@
             self.escalate()
             level = self.base_level + self.escalation_level
             if self._log_alarm(level=level,
-<<<<<<< HEAD
-                            message=msg,
-                            pipeline=self.pipeline.name,
-                            _hash=self.hash):
-=======
                                message=msg,
                                pipeline=self.pipeline.name,
                                _hash=self.hash):
->>>>>>> e5074107
                 # only self-silence if the message was successfully sent
                 self.pipeline.silence_for(self.auto_silence_duration[level], self.base_level)
                 self.messages_this_level += 1
@@ -88,23 +82,11 @@
         if (dt := ((now := time.time()) - package['time'])) > dt_max:
             self.log_alarm(
                 (f'Is {self.device} responding correctly? No new value for '
-<<<<<<< HEAD
-                f'{self.input_var} has been seen in {int(dt)} seconds'),
-=======
                  f'{self.input_var} has been seen in {int(dt)} seconds'),
->>>>>>> e5074107
                 now)
         else:
             self.reset_alarm()
         return None
-
-<<<<<<< HEAD
-class DeviceRespondingAlarmInflux(DeviceRespondingBase, Doberman.InfluxSourceNode):
-    pass
-
-class DeviceRespondingAlarmSync(DeviceRespondingBase, Doberman.SensorSourceNode):
-    pass
-=======
 
 class DeviceRespondingInfluxNode(DeviceRespondingBase, Doberman.InfluxSourceNode):
     pass
@@ -112,8 +94,6 @@
 
 class DeviceRespondingSyncNode(DeviceRespondingBase, Doberman.SensorSourceNode):
     pass
-
->>>>>>> e5074107
 
 class SimpleAlarmNode(Doberman.BufferNode, AlarmNode):
     """
