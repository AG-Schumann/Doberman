import Doberman
import time


class AlarmNode(Doberman.Node):
    """
    An empty base class to handle database access
    """

    def setup(self, **kwargs):
        super().setup(**kwargs)
        self.set_sensor_setting = kwargs['set_sensor_setting']
        self.description = kwargs['description']
        self.device = kwargs['device']
        self._log_alarm = kwargs['log_alarm']
        self.max_reading_delay = kwargs['max_reading_delay']
        self.escalation_config = kwargs['escalation_config']
        self.escalation_level = 0
        self.auto_silence_duration = kwargs['silence_duration']
        self.silence_duration_cant_send = kwargs['silence_duration_cant_send']
        self.messages_this_level = 0
        self.hash = None
        self.sensor_config_needed = ['readout_interval']

    def escalate(self):
        """
        Do we escalate? This function decides this
        """
        if self.hash is None:
            self.logger.debug('How are you escalating if there is no active alarm?')
            return
        total_level = self.config['alarm_level'] + self.escalation_level
        if self.messages_this_level > self.escalation_config[total_level]:
            self.logger.warning((f'{self.name} at level {self.config["alarm_level"]}/{self.escalation_level} '
                                 f'for {self.messages_this_level} messages, time to escalate (hash {self.hash})'))
            max_total_level = len(self.escalation_config) - 1
            self.escalation_level = min(max_total_level - self.config['alarm_level'], self.escalation_level + 1)
            self.messages_this_level = 0  # reset count so we don't escalate again immediately
        else:
            self.logger.info((f'{self.name} at level {self.config["alarm_level"]}/{self.escalation_level} '
                              f'for {self.messages_this_level} messages, need {self.escalation_config[total_level]} to escalate'))

    def reset_alarm(self):
        """
        Resets the cached alarm state
        """
        self.set_sensor_setting(self.input_var, 'alarm_is_triggered', False)
        if self.hash is not None:
            self.logger.info(f'{self.name} resetting alarm {self.hash}')
            self.hash = None
            self.messages_this_level = 0
        self.escalation_level = 0

    def log_alarm(self, msg, ts=None):
        """
        Let the outside world know that something is going on
        """
        self.set_sensor_setting(self.input_var, 'alarm_is_triggered', True)
        # Only send message if pipeline is silenced at base_level or above, 
        # or if it is silenced at level -1 (universal)
        if not self.is_silent or -1 < self.pipeline.silenced_at_level < self.config['alarm_level']:
            self.logger.error(msg)
            if self.hash is None:
                self.hash = Doberman.utils.make_hash(ts or time.time(), self.pipeline.name)
                self.alarm_start = ts or time.time()
                self.logger.warning(f'{self.name} beginning alarm with hash {self.hash}')
            self.escalate()
            level = self.config['alarm_level'] + self.escalation_level
            try:
                self._log_alarm(level=level,
                                message=msg,
                                pipeline=self.pipeline.name,
                                _hash=self.hash)
                # self-silence if the message was successfully sent
                self.pipeline.silence_for(self.auto_silence_duration[level], self.config['alarm_level'])
                self.messages_this_level += 1
            except Exception as e:
                self.logger.error(f"Exception sending alarm: {type(e)}, {e}.")
                self.pipeline.silence_for(self.silence_duration_cant_send, self.config['alarm_level'])
        else:
            self.logger.debug(msg)

<<<<<<< HEAD
    def shutdown(self):
        self.set_sensor_setting(self.input_var, 'alarm_is_triggered', False)

=======
>>>>>>> da2be7e5

class CheckRemoteHeartbeatNode(Doberman.Node):
    """
    A node that checks if a remote heartbeat has been updated recently and otherwise sends alarms.
    """

    def setup(self, **kwargs):
        super().setup(**kwargs)
        self._log_alarm = kwargs['log_alarm']

    def log_alarm(self, msg, prd):
        """
        Let the outside world know that something is going on
        """
        if not self.is_silent:
            self.logger.error(msg)
            try:
                self._log_alarm(message=msg,
                                pipeline=self.pipeline.name,
                                prot_rec_dict=prd, )
                # self-silence if the message was successfully sent
                self.pipeline.silence_for(int(self.config.get('silence_duration', 300)), -1)
            except Exception as e:
                self.logger.error(f"Exception sending alarm: {type(e)}, {e}.")
                self.pipeline.silence_for(int(self.config.get('silence_duration', 300)), -1)
        else:
            self.logger.debug(msg)

    def process(self, package):

        directory = self.config.get('directory', '/scratch')
        experiment_name = self.config.get('experiment_name')
        with open(f'{directory}/remote_hb_{experiment_name}', 'r') as f:
            timestamp, numbers_string = f.read().split('\n', maxsplit=1)
            numbers = numbers_string.strip().split(',')
            dt = time.time() - int(timestamp)
            if dt > int(self.config.get('max_delay_sms', 3 * 60)):  # default 3 minutes for sms
                msg = f"The hypervisor of {experiment_name} hasn't had a heartbeat for {round(dt / 60)} minutes."
                prd = {'sms': numbers}
                if dt > int(self.config.get('max_delay_phone', 10 * 60)):  # and 10 minutes for phone + sms
                    prd['phone'] = numbers
                self.log_alarm(msg, prd)
            else:
                self.logger.debug(f'Last remote heartbeat from {experiment_name} was {int(dt)} seconds ago.')


<<<<<<< HEAD
class TriggeredAlarmsNode(Doberman.Node):

    def setup(self, **kwargs):
        super().setup(**kwargs)
        self.get_sensor_setting = kwargs['get_sensor_setting']
        self.distinct = kwargs['distinct']

    def process(self, package):
        sensors_to_check = self.config.get('sensors_to_check', 'any')
        if sensors_to_check == 'any':
            sensor_list = self.distinct('sensors', 'name')
        elif isinstance(sensors_to_check, list):
            sensor_list = sensors_to_check
        else:
            self.logger.error('invalid option sensors_to_check: must be "any" or a list of sensor names.')
            return 0
        for sensor in sensor_list:
            if status := self.get_sensor_setting(sensor, 'alarm_is_triggered'):
                if not isinstance(status, dict):  # get_sensor_setting returns whole doc if field doesn't exist
                    self.logger.debug(f'{sensor} in alarm state')
                    return 1
        return 0


=======
>>>>>>> da2be7e5
class DeviceRespondingBase(AlarmNode):
    """
    A base class to check if sensors are returning data
    """

    def setup(self, **kwargs):
        super().setup(**kwargs)
        self.accept_old = True
        self.sensor_config_needed += ['alarm_recurrence']

    def process(self, package):
        if (dt := ((now := time.time()) - package['time'])) > self.config['readout_interval'] + self.max_reading_delay:
            self.log_alarm(
                (f'Is {self.device} responding correctly? No new value for '
                 f'{self.description} has been seen in {int(dt)} seconds'),
                now)
        else:
            self.reset_alarm()
        return None


class DeviceRespondingInfluxNode(DeviceRespondingBase, Doberman.InfluxSourceNode):
    pass


class DeviceRespondingSyncNode(DeviceRespondingBase, Doberman.SensorSourceNode):
    pass


class SimpleAlarmNode(Doberman.BufferNode, AlarmNode):
    """
    A simple alarm. Checks a value against the thresholds stored in its sensor document.
    Then endpoints of the interval are assumed to represent acceptable values, only
    values outside are considered 'alarm'.
    """

    def setup(self, **kwargs):
        super().setup(**kwargs)
        self.strict = True
        self.sensor_config_needed += ['alarm_thresholds', 'alarm_recurrence', 'alarm_level']

    def load_config(self, doc):
        doc.update(length=doc['alarm_recurrence'])
        super().load_config(doc)

    def process(self, packages):
        values = [p[self.input_var] for p in packages]
        low, high = self.config['alarm_thresholds']
        is_ok = [low <= v <= high for v in values]
        if any(is_ok):
            # at least one value is in an acceptable range
            pass
        elif all(is_ok):
            # we're no longer in an alarmed state so reset the hash
            self.reset_alarm()
        else:
            msg = f'Alarm for {self.description}. '
            try:
                toohigh = values[-1] >= high  # (Or low)
                msgval = Doberman.utils.sensible_sig_figs(values[-1], low, high)
                msgthreshold = Doberman.utils.sensible_sig_figs(high if toohigh else low, low, high)
                msg += f'{msgval} is {"above" if toohigh else "below"} '
                msg += f'the threshold {msgthreshold}.'
            except ValueError:
                # Sometimes hit a corner case (eg low=high)
                msg += f'{values[-1]:.3g} is outside allowed range of'
                msg += f' {low:.3g} to {high:.3g}.'
            self.log_alarm(msg, packages[-1]['time'])


class IntegerAlarmNode(Doberman.BufferNode, AlarmNode):
    """
    Integer status quantities are a fundamentally different thing from physical values.
    It makes sense to process them differently. The thresholds should be stored as [value, message] pairs.
    """

    def setup(self, **kwargs):
        super().setup(**kwargs)
        self.strict = True
        self.sensor_config_needed += ['alarm_values', 'alarm_level', 'alarm_recurrence']

    def load_config(self, doc):
        doc.update(length=doc['alarm_recurrence'])
        super().load_config(doc)

    def process(self, packages):
        values = [int(p[self.input_var]) for p in packages]
        bad_values = [int(bv) for bv in list(self.config['alarm_values'].keys())]

        is_ok = [v not in bad_values for v in values]
        if any(is_ok):
            # at least one value is in an acceptable range
            pass
        elif all(is_ok):
            # we're no longer in an alarmed state so reset the hash
            self.reset_alarm()
        else:
            for v in set(values):
                self.log_alarm(f'Alarm for {self.description}: {self.config["alarm_values"][str(v)]}')
                break


class BitmaskIntegerAlarmNode(AlarmNode):
    """
    Sometimes the integer represents a bitmask. The threshold config for this
    looks different:
    [
        (bitmask, value, msg),
        (0x3, 1, "msg"),
    }
    This means you look at bits[0] and [1], and if they equal 1 then you send "msg"
    (meaning bit[0]=1 and bit[1]=0). Both bitmask and value are assumed to be in **hex**
    and will be integer-cast before use (mask = int(mask, base=16))
    """

    def process(self, package):
        value = int(package[self.input_var])
        alarm_msg = []
        for mask, target, msg in self.config['alarm_thresholds']:
            mask = int(mask, base=16)
            target = int(target, base=16)
            if value & mask == target:
                alarm_msg.append(msg)
        if len(alarm_msg):
<<<<<<< HEAD
            self.log_alarm(f'Alarm for {self.description}: {",".join(alarm_msg)}')
=======
            self.log_alarm(f'Alarm for {self.description}: {",".join(alarm_msg)}')


class TimeSinceAlarmNode(AlarmNode):
    """
    Checks whether a measurement was at the alarm_value for more than the max_duration.
    Useful to answer questions like 'Has this valve been open for too long?'

    Setup params:
    None

    Runtime params:
    :param alarm_value: value that should trigger the alarm
    :param max_duration: maximal duration for which the value is allowed to be at alarm_value before logging an alarm
    :param alarm_level: base level of the alarm (note we don't take the one from the sensor since this is reserved for
                        the IntegerAlarmNode (SimpleAlarmNode)).
    """

    def setup(self, **kwargs):
        super().setup(**kwargs)
        self.time_since = 0
        self.last_checked = time.time()

    def process(self, package):
        value = int(package[self.input_var])
        alarm_value = int(self.config.get('alarm_value'))
        tmax = int(self.config.get('max_duration'))
        if value == alarm_value:
            now = time.time()
            self.time_since += (now - self.last_checked)
            self.last_checked = now
        else:
            self.time_since = 0
            self.last_checked = time.time()
        if self.time_since > tmax:
            self.config['alarm_level'] = int(self.config['alarm_level'])
            self.log_alarm(f'Alarm for {self.description}: value is at {alarm_value} for more than '
                           f'{int(self.time_since)} seconds.')
>>>>>>> da2be7e5
<|MERGE_RESOLUTION|>--- conflicted
+++ resolved
@@ -80,12 +80,8 @@
         else:
             self.logger.debug(msg)
 
-<<<<<<< HEAD
     def shutdown(self):
         self.set_sensor_setting(self.input_var, 'alarm_is_triggered', False)
-
-=======
->>>>>>> da2be7e5
 
 class CheckRemoteHeartbeatNode(Doberman.Node):
     """
@@ -132,7 +128,7 @@
                 self.logger.debug(f'Last remote heartbeat from {experiment_name} was {int(dt)} seconds ago.')
 
 
-<<<<<<< HEAD
+
 class TriggeredAlarmsNode(Doberman.Node):
 
     def setup(self, **kwargs):
@@ -157,8 +153,7 @@
         return 0
 
 
-=======
->>>>>>> da2be7e5
+
 class DeviceRespondingBase(AlarmNode):
     """
     A base class to check if sensors are returning data
@@ -283,12 +278,9 @@
             if value & mask == target:
                 alarm_msg.append(msg)
         if len(alarm_msg):
-<<<<<<< HEAD
             self.log_alarm(f'Alarm for {self.description}: {",".join(alarm_msg)}')
-=======
-            self.log_alarm(f'Alarm for {self.description}: {",".join(alarm_msg)}')
-
-
+
+            
 class TimeSinceAlarmNode(AlarmNode):
     """
     Checks whether a measurement was at the alarm_value for more than the max_duration.
@@ -323,5 +315,4 @@
         if self.time_since > tmax:
             self.config['alarm_level'] = int(self.config['alarm_level'])
             self.log_alarm(f'Alarm for {self.description}: value is at {alarm_value} for more than '
-                           f'{int(self.time_since)} seconds.')
->>>>>>> da2be7e5
+                           f'{int(self.time_since)} seconds.')