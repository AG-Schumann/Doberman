import threading
import time
import zmq

__all__ = 'Sensor MultiSensor'.split()


class Sensor(threading.Thread):
    """
    A thread responsible for scheduling readouts and processing the returned data.
    """

    def __init__(self, **kwargs):
        threading.Thread.__init__(self)
        self.db = kwargs['db']
        self.event = threading.Event()
        self.name = kwargs['sensor_name']
        self.logger = kwargs['logger']
        self.device_name = kwargs['device_name']
        self.device_process = kwargs['device'].process_one_value
        self.schedule = kwargs['device'].add_to_schedule
        self.cv = threading.Condition()
        doc = self.db.get_sensor_setting(name=self.name)
        self.setup(doc)
        self.update_config(doc)
        ctx = zmq.Context.instance()
        self.socket = ctx.socket(zmq.PUB)
        hostname, ports = self.db.get_comms_info('data')
        self.socket.connect(f'tcp://{hostname}:{ports["send"]}')

    def run(self):
        self.logger.info(f'Starting')
        while not self.event.is_set():
            loop_top = time.time()
            doc = self.db.get_sensor_setting(name=self.name)
            self.update_config(doc)
            if doc['status'] == 'online':
                self.do_one_measurement()
            self.event.wait(loop_top + self.readout_interval - time.time())
        self.logger.info(f'Returning')

    def setup(self, config_doc):
        """
        Initial setup using whatever parameters are in the config doc
        :param config_doc: the sensor document from the database
        """
        self.is_int = 'is_int' in config_doc
        self.topic = config_doc['topic']
        self.subsystem = config_doc['subsystem']
        self.readout_command = config_doc['readout_command']

    def update_config(self, doc):
        """
        Updates runtime configs. This is called at the start of a measurement cycle
        :param doc: the sensor document from the database
        """
        self.readout_interval = doc['readout_interval']
        self.xform = doc.get('value_xform', [0, 1])

    def do_one_measurement(self):
        """
        Asks the device for data, unpacks it, and sends it to the database
        """
        pkg = {}
        self.schedule(self.readout_command, ret=(pkg, self.cv))
        with self.cv:
<<<<<<< HEAD
            if not self.cv.wait_for(lambda: (len(pkg) > 0 or self.event.is_set()), self.readout_interval):
                self.logger.error(f'Didn\'t get anything from the device!')
                return
        if 'data' not in pkg:
            self.logger.error(f'Didn\'t receive valid data package: {pkg}')
            return
        try:
            value = self.device_process(name=self.name, data=pkg['data'])
        except (ValueError, TypeError, ZeroDivisionError, UnicodeDecodeError, AttributeError) as e:
            self.logger.error(f'Got a {type(e).__name__} while processing \'{pkg["data"]}\': {e}')
            value = None
        if value is not None:
            value = self.more_processing(value)
            self.send_downstream(value, pkg['time'])
=======
            if self.cv.wait_for(lambda: (len(pkg) > 0 or self.event.is_set()), self.readout_interval):
                failed = False
            else:
                # timeout expired
                failed = True
        if failed or 'data' not in pkg or 'time' not in pkg:
            self.logger.error(f'Didn\'t get anything from the device!')
            return
        try:
            value = self.device_process(name=self.name, data=pkg['data'])
        except Exception as e:
            self.logger.error(f"Error {type(e).__name__} while processing {pkg.get('data')} from '{self.name}': {e}")
            return
        if value is not None:
            value = self.more_processing(value)
            self.send_downstream(value, pkg['time'])
        return
>>>>>>> 1695bbed

    def more_processing(self, value):
        """
        Does something interesting with the value. Should return a value
        """
        value = sum(a * value ** i for i, a in enumerate(self.xform))
        value = int(value) if self.is_int else float(value)
        return value

    def send_downstream(self, value, timestamp):
        """
        This function sends data downstream to wherever it should end up
        """
        tags = {'subsystem': self.subsystem, 'device': self.device_name, 'sensor': self.name}
        fields = {'value': value}
        self.db.write_to_influx(topic=self.topic, tags=tags, fields=fields, timestamp=timestamp)
        self.socket.send_string(f'{self.name} {timestamp:.3f} {value}')


class MultiSensor(Sensor):
    """
    A special class to handle devices that return multiple values for each
    readout cycle (smartec_uti, caen mainframe, etc.). This works this way:
    one sensor is designated the "primary" and the others are "secondaries".
    Only the primary is actually read out, but the assumption is that the sensor
    of the primary also brings the values of the secondary with it. The secondaries
    must have entries in the database but the "status" and "readout_interval" of the primary
    will be used over whatever the secondaries have.
    The extra database fields should look like this:
    primary:
    { ..., name: name0, multi_sensor: [name0, name1, name2, ...]}
    secondaries:
    {..., name: name[^0], multi_sensor: name0}
    """

    def setup(self, doc):
        super().setup(doc)
        self.all_names = doc['multi_sensor']
        self.topics = {}
        self.is_int = {}
        self.subsystem = {}
        for n in self.all_names:
            doc = self.db.get_sensor_setting(name=n)
            self.topics[n] = doc['topic']
            self.is_int[n] = doc.get('is_int', False)
            self.subsystem[n] = doc['subsystem']

    def update_config(self, doc):
        super().update_config(doc)
        self.xform = {}
        for n in self.all_names:
            rdoc = self.db.get_sensor_setting(name=n)
            self.xform[n] = rdoc.get('value_xform', [0, 1])

    def more_processing(self, values):
        """
        Convert from a list to a dict here
        """
        _values = {}
        for name, value in zip(self.all_names, values):
            if value is None:
                continue
            value = sum(a * value ** j for j, a in enumerate(self.xform[name]))
            _values[name] = int(value) if self.is_int[name] else float(value)
        return _values

    def send_downstream(self, values, timestamp):
        """
        values is the dict we produce in more_processing
        """
        for n, v in values.items():
            tags = {'sensor': n, 'subsystem': self.subsystem[n], 'device': self.device_name}
            fields = {'value': v}
            self.db.write_to_influx(topic=self.topics[n], tags=tags, fields=fields, timestamp=timestamp)
            self.socket.send_string(f'{n} {timestamp:.3f} {v}')<|MERGE_RESOLUTION|>--- conflicted
+++ resolved
@@ -64,7 +64,6 @@
         pkg = {}
         self.schedule(self.readout_command, ret=(pkg, self.cv))
         with self.cv:
-<<<<<<< HEAD
             if not self.cv.wait_for(lambda: (len(pkg) > 0 or self.event.is_set()), self.readout_interval):
                 self.logger.error(f'Didn\'t get anything from the device!')
                 return
@@ -79,25 +78,7 @@
         if value is not None:
             value = self.more_processing(value)
             self.send_downstream(value, pkg['time'])
-=======
-            if self.cv.wait_for(lambda: (len(pkg) > 0 or self.event.is_set()), self.readout_interval):
-                failed = False
-            else:
-                # timeout expired
-                failed = True
-        if failed or 'data' not in pkg or 'time' not in pkg:
-            self.logger.error(f'Didn\'t get anything from the device!')
-            return
-        try:
-            value = self.device_process(name=self.name, data=pkg['data'])
-        except Exception as e:
-            self.logger.error(f"Error {type(e).__name__} while processing {pkg.get('data')} from '{self.name}': {e}")
-            return
-        if value is not None:
-            value = self.more_processing(value)
-            self.send_downstream(value, pkg['time'])
-        return
->>>>>>> 1695bbed
+
 
     def more_processing(self, value):
         """
