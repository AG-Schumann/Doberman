--- conflicted
+++ resolved
@@ -78,10 +78,6 @@
             value = None
         if value is not None:
             value = self.more_processing(value)
-<<<<<<< HEAD
-            #self.logger.debug(f'{self.name} measured {value}')
-=======
->>>>>>> e5074107
             self.send_downstream(value, pkg['time'])
         else:
             self.logger.debug(f'Got None')
@@ -103,12 +99,7 @@
         tags = {'subsystem': self.subsystem, 'device': self.device_name, 'sensor': self.name}
         fields = {'value': value}
         self.db.write_to_influx(topic=self.topic, tags=tags, fields=fields, timestamp=timestamp)
-<<<<<<< HEAD
-        self.db.send_value_to_pipelines(self.name, value, timestamp)
-=======
         self.socket.send_string(f'{self.name} {timestamp:.3f} {value}')
->>>>>>> e5074107
-
 
 class MultiSensor(Sensor):
     """
@@ -165,8 +156,4 @@
             tags = {'sensor': n, 'subsystem': self.subsystem[n], 'device': self.device_name}
             fields = {'value': v}
             self.db.write_to_influx(topic=self.topics[n], tags=tags, fields=fields, timestamp=timestamp)
-<<<<<<< HEAD
-            self.db.send_value_to_pipelines(n, v, timestamp)
-=======
-            self.socket.send_string(f'{n} {timestamp:.3f} {v}')
->>>>>>> e5074107
+            self.socket.send_string(f'{n} {timestamp:.3f} {v}')