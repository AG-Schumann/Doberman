import Doberman

__all__ = 'DeviceMonitor'.split()


class DeviceMonitor(Doberman.Monitor):
    """
    A subclass to monitor an active device
    """

    def setup(self):
        plugin_dir = self.db.get_host_setting(field='plugin_dir')
        self.device_ctor = Doberman.utils.find_plugin(self.name, plugin_dir)
        self.device = None
        cfg_doc = self.db.get_device_setting(self.name)
        self.open_device()
        for rd in cfg_doc['sensors'].keys():
            self.start_sensor(rd)
        self.register(name='heartbeat', obj=self.heartbeat,
                      period=self.db.get_experiment_config(name='hypervisor', field='period'))
        self.db.notify_hypervisor(active=self.name)

    def start_sensor(self, rd):
        self.logger.debug('Constructing ' + rd)
        sensor_doc = self.db.get_sensor_setting(rd)
        kwargs = {'sensor_name': rd, 'logger': self.logger, 'db': self.db,
                  'device_name': self.name, 'event': self.event, 'device': self.device}
        if 'multi_sensor' in sensor_doc and isinstance(sensor_doc['multi_sensor'], list):
            # the "base" multisensor stores all the names in the list
            # the "secondary" multisensorss store the name of the base
            sensor = Doberman.MultiSensor(**kwargs)
        else:
            sensor = Doberman.Sensor(**kwargs)
        self.register(name=rd, obj=sensor, period=sensor.readout_interval)

    def shutdown(self):
        if self.device is None:
            return
        self.logger.info('Stopping device')
        self.device.event.set()
        self.device.close()
        self.device = None
        # we only unmanage if we receive a STOP command
        self.db.notify_hypervisor(inactive=self.name)
        return

    def open_device(self, reopen=False):
        self.logger.debug('Connecting to device')
        if self.device is not None and not reopen:
            self.logger.debug('Already connected!')
            return
        if reopen:
            self.logger.debug('Attempting reconnect')
            self.device.event.set()
            self.device.close()
        try:
            self.device = self.device_ctor(self.db.get_device_setting(self.name),
                                           self.logger, self.event)
        except Exception as e:
            self.logger.error(f'Could not open device. Error: {e} ({type(e)}')
            self.device = None
            raise
        return

    def heartbeat(self):
        self.db.update_heartbeat(device=self.name)
        return self.db.get_experiment_config(name='hypervisor', field='period')

    def process_command(self, command):
        self.logger.info(f"Found command '{command}'")
        if command == 'reload sensors':
            self.device.setattr('sensors',
                                self.db.get_device_setting(self.name, field='sensors'))
            self.reload_sensors()
        elif command == 'stop':
            self.event.set()
            # only unmanage from HV if asked to stop
            self.db.notify_hypervisor(unmanage=self.name)
<<<<<<< HEAD
        elif command[:3] == 'set':
=======
        elif command.startswith('set '):
>>>>>>> b0f809e1
            # this one is for the device
            quantity, value = command[4:].rsplit(' ', maxsplit=1)
            self.device._execute_command(quantity, value)
        else:
            self.logger.error(f"Command '{command}' not accepted")

    def reload_sensors(self):
        sensors_doc = self.db.get_device_setting(self.name, 'sensors')
        for sensor_name in list(sensors_doc.keys()):
            if sensor_name in self.threads.keys():
                self.stop_thread(sensor_name)
                self.start_sensor(sensor_name)<|MERGE_RESOLUTION|>--- conflicted
+++ resolved
@@ -76,11 +76,7 @@
             self.event.set()
             # only unmanage from HV if asked to stop
             self.db.notify_hypervisor(unmanage=self.name)
-<<<<<<< HEAD
-        elif command[:3] == 'set':
-=======
         elif command.startswith('set '):
->>>>>>> b0f809e1
             # this one is for the device
             quantity, value = command[4:].rsplit(' ', maxsplit=1)
             self.device._execute_command(quantity, value)
