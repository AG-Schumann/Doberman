import Doberman
import time

__all__ = 'Pipeline'.split()

class Pipeline(object):
    """
    A generic data-processing pipeline graph intended to replace Storm
    """
    def __init__(self, **kwargs):
        self.graph = {}
        self.db = kwargs['db']
        self.logger = kwargs['logger']
        self.name = kwargs['name']
        self.cycles = 0
        self.last_error = -1

    def stop(self):
        try:
            self.db.set_pipeline_value(self.name, [('status', 'inactive')])
        except Exception as e:
            pass

    def process_cycle(self):
        """
        This function gets Registered with the owning PipelineMonitor
        """
        doc = self.db.get_pipeline(self.name)
        self.reconfigure(doc['node_config'])
        status = 'silent' if self.cycles <= self.startup_cycles else doc['status']
        timing = {}
        self.logger.debug(f'Pipeline {self.name} cycle {self.cycles}')
        for node in self.graph.values():
            t_start = time.time()
            try:
                node._process_base(status)
            except Exception as e:
                self.last_error = self.cycles
                msg = f'Pipeline {self.name} node {node.name} threw {type(e)}: {e}'
                if self.cycles <= self.startup_cycles:
                    # we expect errors during startup as buffers get filled
                    self.logger.debug(msg)
                else:
                    self.logger.warning(msg)
                break # probably shouldn't finish the cycle if something errored
            t_end = time.time()
            timing[node.name] = (t_end-t_start)*1000
        total_timing = ', '.join(f'{k}: {v:.1f}' for k,v in timing.items())
        self.logger.debug(f'Processing time: total {sum(timing.values()):.1f} ms, individual {total_timing}')
        self.cycles += 1
        self.db.set_pipeline_value(self.name,
                [('heartbeat', Doberman.utils.dtnow()),
                    ('cycles', self.cycles),
                    ('error', self.last_error),
<<<<<<< HEAD
                    ('rate', sum(timing.values()))])
        return max(self.db.get_sensor_setting(name=n, field='readout_interval') for n in self.depends_on)
=======
                    ('rate', sum(timing.values())),
                    ('status', status)])
        drift = 0.001 # 1ms extra per cycle, so we don't accidentally get ahead of the new values
        return max(self.db.get_reading_setting(name=n, field='readout_interval') for n in self.depends_on) + drift
>>>>>>> 0add47a4

    def build(self, config):
        """
        Generates the graph based on the input config, which looks like this:
        [
            {
                "name": <name>,
                "type: <node type>,
                "upstream": [upstream node names],
                **kwargs
            },
        ]
        'type' is the type of Node ('Node', 'MergeNode', etc), [node names] is a list of names of the immediate neighbor nodes,
        and kwargs is whatever that node needs for instantiation
        We generate nodes in such an order that we can just loop over them in the order of their construction
        and guarantee that everything that this node depends on has already run this loop
        """
        pipeline_config = config['pipeline']
        self.logger.debug(f'Loading graph config, {len(pipeline_config)} nodes total')
        num_buffer_nodes = 0
        longest_buffer = 0
        influx_cfg = self.db.get_experiment_config('influx')
        alarm_cfg = self.db.get_experiment_config('alarm')
        self.depends_on = config['depends_on']
        while len(self.graph) != len(pipeline_config):
            start_len = len(self.graph)
            for kwargs in pipeline_config:
                if kwargs['name'] in self.graph:
                    continue
                upstream = kwargs.get('upstream', [])
                existing_upstream = [self.graph[u] for u in upstream if u in self.graph]
                if len(upstream) == 0 or len(upstream) == len(existing_upstream):
                    self.logger.debug(f'{kwargs["name"]} ready for creation')
                    # all this node's requirements are created
                    node_type = kwargs.pop('type')
                    node_kwargs = {
                            'pipeline': self,
                            'logger': self.logger,
                            '_upstream': existing_upstream} # we _ the key because of the update line below
                    node_kwargs.update(kwargs)
                    n = getattr(Doberman, node_type)(**node_kwargs)
<<<<<<< HEAD
                    setup_kwargs = {}
                    if isinstance(n, InfluxSourceNode):
                        sensor_doc = self.db.get_sensor_setting(name=kwargs['input_var'])
                        setup_kwargs['topic'] = sensor_doc['topic']
                        setup_kwargs['config_doc'] = influx_cfg
                    if isinstance(n, InfluxSinkNode):
                        setup_kwargs['write_to_influx'] = self.db.write_to_influx
                    if isinstance(n, BufferNode):
                        setup_kwargs['strict_length'] = kwargs.get('strict', False)
                    if isinstance(n, AlarmNode):
                        doc = self.db.get_sensor_setting(name=kwargs['input_var'])
                        setup_kwargs['description'] = doc['description']
                        setup_kwargs['log_alarm'] = self.db.log_alarm
                        setup_kwargs['device'] = doc['device']
                        setup_kwargs['strict_length'] = True
                    if isinstance(n, ControlNode):
                        setup_kwargs['log_command'] = self.db.log_command
                        setup_kwargs['control_target'] = kwargs['control_target']
                        setup_kwargs['control_value'] = kwargs['control_value']
                    if setup_kwargs:
                        n.setup(**kwargs)
                    n.load_config(config['node_config'].get(name, {}))
                    self.graph.append(n)
                    if isinstance(n, BufferNode):
=======
                    if isinstance(kwargs['input_var'], str):
                        # some things take lists
                        setup_kwargs = self.db.get_reading_setting(name=kwargs['input_var'])
                    else:
                        setup_kwargs = {}
                    setup_kwargs['influx_cfg'] = influx_cfg
                    setup_kwargs['operation'] = kwargs.get('operation')
                    setup_kwargs['write_to_influx'] = self.db.write_to_influx
                    setup_kwargs['log_alarm'] = self.db.log_alarm
                    setup_kwargs['log_command'] = self.db.log_command
                    for k in 'target value'.split():
                        setup_kwargs[f'control_{k}'] = kwargs.get(f'control_{k}')
                    setup_kwargs['strict_length'] = True if isinstance(n, Doberman.AlarmNode) else kwargs.get('strict_length', False)
                    for k in 'escalation_config silence_duration'.split():
                        setup_kwargs[k] = alarm_cfg[k]
                    n.setup(**setup_kwargs)
                    n.load_config(config['node_config'].get(n.name, {}))
                    self.graph[n.name] = n
                    if isinstance(n, Doberman.BufferNode):
>>>>>>> 0add47a4
                        num_buffer_nodes += 1
                        longest_buffer = max(longest_buffer, n.buffer.length)

            if (nodes_built := len(self.graph) - start_len) == 0:
                # we didn't make any nodes this loop, we're probably stuck
                created = list(self.graph.keys())
                all_nodes = set(d['name'] for d in pipeline_config)
                self.logger.debug(f'Created {created}')
                self.logger.debug(f'Didn\'t create {list(all_nodes - set(created))}')
                raise ValueError('Can\'t construct graph! Check config and logs')
            else:
                self.logger.debug(f'Created {nodes_built} nodes this iter, {len(self.graph)}/{len(pipeline_config)} total')
        for kwargs in pipeline_config:
            for u in kwargs.get('upstream', []):
                self.graph[u].downstream_nodes.append(self.graph[kwargs['name']])

        self.startup_cycles = num_buffer_nodes + longest_buffer # I think?
        self.logger.debug(f'I estimate we will need {self.startup_cycles} cycles to start')

    def reconfigure(self, doc):
        for node in self.graph.values():
<<<<<<< HEAD
            if isinstance(node, AlarmNode):
                rd = self.db.get_sensor_setting(name=node.input_var)
=======
            if isinstance(node, Doberman.AlarmNode):
                rd = self.db.get_reading_setting(name=node.input_var)
>>>>>>> 0add47a4
                if node.name not in doc:
                    doc[node.name] = {}
                doc[node.name].update(alarm_thresholds=rd['alarm_threshold'], readout_interval=rd['readout_interval'])
            if isinstance(node, Doberman.SimpleAlarmNode):
                if node.name not in doc:
                    doc[node.name] = {}
                doc[node.name].update(length=rd['alarm_recurrence'])
            if node.name in doc:
                node.load_config(doc[node.name])

<<<<<<< HEAD

class Node(object):
    """
    A generic graph node
    """
    def __init__(self, name=None, logger=None, **kwargs):
        self.buffer = _Buffer(1)
        self.name = name
        self.input_var = kwargs.pop('input_var', None)
        self.output_var = kwargs.pop('output_var', self.input_var)
        self.logger = logger
        self.upstream_nodes = kwargs.pop('_upstream', [])
        self.downstream_nodes = []
        self.config = {}
        self.is_silent = True
        self.logger.debug(f'{name} constructor')

    def setup(self, **kwargs):
        """
        Allows a child class to do some setup
        """
        pass

    def _process_base(self, status):
        self.logger.debug(f'{self.name} processing')
        self.is_silent = status == 'silent'
        package = self.get_package() # TODO discuss this wrt BufferNodes
        self.logger.debug(f'{self.name} input {package}')
        ret = self.process(package)
        self.logger.debug(f'{self.name} output {ret}')
        if ret is None:
            pass
        elif isinstance(ret, dict):
            package = ret
        else:
            if isinstance(self, BufferNode):
                package = package[-1]
            package[self.output_var] = ret
        self.send_downstream(package)

    def get_package(self):
        return self.buffer.pop_front()

    def send_downstream(self, package):
        """
        Sends a completed package on to downstream nodes
        """
        for node in self.downstream_nodes:
            node.receive_from_upstream(package)

    def receive_from_upstream(self, package):
        self.buffer.append(package)

    def load_config(self, doc):
        """
        Load whatever runtime values are necessary
        """
        for k,v in doc.items():
            if k == 'length' and isinstance(self, BufferNode):
                self.buffer.set_length(v)
            else:
                self.config[k] = v

    def process(self, package):
        """
        A function for an end-user to implement to do something with the data package
        """
        raise NotImplementedError()

class SourceNode(Node):
    """
    A node that adds data into a pipeline, probably by querying a db or something
    """
    def process(self):
        return None

class InfluxSourceNode(SourceNode):
    """
    Queries InfluxDB for the most recent value in some key
    """
    def setup(self, **kwargs):
        """
        How we actually make the request changes depending on what version of influx and schema is used
        :param topic: the sensor's topic
        :param config_doc: the influx document from experiment_config
        :return: none
        """
        super().setup(**kwargs)
        config_doc = kwargs['config_doc']
        topic = kwargs['topic']
        if config_doc.get('schema', 'new') == 'old':
            variable = self.input_var
            where = ''
        else:
            variable = 'value'
            # note that the single quotes in the WHERE clause are very important
            # see https://docs.influxdata.com/influxdb/v1.8/query_language/explore-data/#a-where-clause-query-unexpectedly-returns-no-data
            where = f"WHERE sensor='{self.input_var}'"
        query = f'SELECT last({variable}) FROM {topic} {where};'
        url = config_doc['url'] + '/query?'
        headers = {'Accept': 'application/csv'}
        if (version := config_doc.get('version', 2)) == 1:
            url += f'u={config_doc["username"]}&p={config_doc["password"]}&db={config_doc["database"]}&q={query}'
            json = {}
        elif version == 2:
            # even though you're using influxv2 we still use the v1 query endpoint
            # because the v2 query is garbage for our purposes
            url += f'db={config_doc["org"]}' # org -> db, because reasons
            headers.update({'Authorization': f'Token {config_doc["auth_token"]}'})
            json = {'q': query}
        else:
            raise ValueError("Invalid version specified: must be 1 or 2")
        self.precision = int({'s': 1, 'ms': 1e3, 'us': 1e6, 'ns': 1e9}[config_doc['precision']])

        self.req_url = url
        self.req_headers = headers
        self.req_json = json
        self.last_time = 0

    def get_package(self):
        response = requests.get(self.req_url, headers=self.req_headers, json=self.req_json)
        try:
            timestamp, val = response.content.decode().splitlines()[1].split(',')[-2:]
        except Exception as e:
            raise ValueError(f'Error parsing data: {response.content}')

        timestamp = int(timestamp) # TODO this might be broken because influx and ns
        # timestamp = int(timestamp[:-(9-int(np.log10(self.precision)))])
        val = int(val) if '.' not in val else float(val)
        if self.last_time == timestamp:
            raise ValueError(f'{self.name} didn\'t get a new value for {self.input_var}!')
        self.last_time = timestamp
        self.logger.debug(f'{self.name} time {timestamp} value {val}')
        return {'time': timestamp/self.precision, self.output_var: val}

class BufferNode(Node):
    def setup(self, **kwargs):
        super().setup(**kwargs)
        self.strict = kwargs.get('strict_length', False)

    def get_package(self):
        if self.strict and len(self.buffer) != self.buffer.length:
            raise ValueError(f'{self.name} is not full')
        # deep copy because the MergeNode will change its input
        return list(map(dict, self.buffer))

class LowPassFilter(BufferNode):
    """
    Low-pass filters a value by taking the median of its buffer
    """
    def process(self, packages):
        values = sorted([p[self.input_var] for p in packages])
        l = len(values)
        if l % 2 == 0:
            # even length, we average the two adjacent to the middle
            return (values[l//2 - 1] + values[l//2]) / 2
        else:
            # odd length
            return values[l//2]

class MergeNode(BufferNode):
    """
    Merges packages from two or more upstream nodes into one new package
    """
    def __init__(self, **kwargs):
        super().__init__(**kwargs)
        self.buffer.set_length(len(self.upstream_nodes))

    def merge_time(self, packages):
        # TODO: average time? Take newest? Oldest?
        return sum(p.pop('time') for p in packages)/len(packages)

    def process(self, packages):
        new_package = {'time': self.merge_time(packages)}
        common_keys = set(packages[0].keys())
        for p in packages[1:]:
            common_keys &= set(p.keys())
        for key in common_keys:
            # average other common keys
            new_package[key] = sum(p.pop(key) for p in packages)/len(packages)
        for p in packages:
            for k,v in p.items():
                new_package[k] = v
        return new_package

    def load_config(self, config):
        """
        No configurable values for a MergeNode
        """
        return

class IntegralNode(BufferNode):
    """
    Calculates the integral-average of the specified value of the specified duration using the trapzoid rule.
    Divides by the time interval at the end. Supports a 't_offset' config value, which is some time offset
    from the end of the buffer.
    """
    def process(self, packages):
        offset = self.config.get('t_offset', 0)
        t = [p['time'] for p in packages]
        v = [p[self.input_var] for p in packages]
        integral = sum((t[i] - t[i-1]) * (v[i] + v[i-1]) * 0.5 for i in range(1, len(packages)-offset))
        integral /= (t[0] - t[-1-offset])
        return integral

class DerivativeNode(BufferNode):
    """
    Calculates the derivative of the specified value over the specified duration by a chi-square linear fit to
    minimize the impact of noise. DivideByZero error is impossible as long as there are at least two values in
    the buffer
    """
    def process(self, packages):
        t_min = packages[0]['time']
        # we subtract t_min to keep the numbers smaller - result doesn't change and we avoid floating-point
        # issues that can show up when we multiply large floats together
        t = [p['time']-t_min for p in packages]
        y = [p[self.input_var] for p in packages]
        B = sum(v*v for v in t)
        C = len(packages)
        D = sum(tt*vv for (tt,vv) in zip(t,y))
        E = sum(y)
        F = sum(t)
        slope = (D*C-E*F)/(B*C - F*F)
        return slope

class PolynomialNode(Node):
    """
    Does a polynomial transformation on a value
    """
    def process(self, package):
        xform = self.config.get('transform', [0,1])
        return sum(a*package[self.input_var]**i for i,a in enumerate(xform))

class InfluxSinkNode(Node):
    """
    Puts a value back into influx
    """
    def setup(self, **kwargs):
        super().setup(**kwargs)
        self.topic = kwargs['topic']
        self.write_to_influx = kwargs['write_to_influx']
        self.subsystem = kwargs['subsystem']

    def process(self, package):
        if not self.is_silent:
            self.write_to_influx(topic=self.topic, tags={'sensor': self.output_var, 'device': 'pipeline'},
                                fields={'value': package[self.input_var]}, timestamp=package['time'])

class ControlNode(Node):
    """
    Another empty base class to handle different database access
    """
    def setup(self, **kwargs):
        super().setup(**kwargs)
        self._log_command = kwargs['log_command']
        self.control_target = kwargs['control_target']
        self.control_value = kwargs['control_value']

    def set_output(self, value):
        self.logger.debug(f'{self.name} setting output to {value}')
        if not self.is_silent:
            self._log_command({'name': self.control_target, 'acknowledged': 0,
                command: f'set {self.control_value} {value}'})

class EvalNode(Node):
    """
    An evil node that executes an arbitrary operation specified by the user
    """
    def setup(self, **kwargs):
        super().setup(**kwargs)
        self.operation = kwargs['operation']

    def process(self, package):
        v = [package[i] for i in self.input_var]
        c = self.config.get('c', [])
        return eval(self.operation)

class AlarmNode(Node):
    """
    An empty base class to handle database access
    """
    def setup(self, **kwargs):
        super().setup(**kwargs)
        self.description = kwargs['description']
        self.device = kwargs['device']
        self._log_alarm = kwargs['log_alarm']

    def log_alarm(self, msg):
        if not self.is_silent:
            self._log_alarm(msg)
        else:
            self.logger.error(msg)

class SensorRespondingAlarm(InfluxSourceNode, AlarmNode):
    """
    A simple alarm that makes sure the spice is flowing
    """
    def get_package(self):
        try:
            return super().get_package()
        except ValueError as e:
            self.log_alarm(f"Is {self.device} responding correctly? We haven't gotten a new value recently")
            raise

    def process(self, package):
        if (now := time.time()) - package['time'] > 2*self.config['readout_interval']:
            self.log_alarm(
                    (f'Is {self.device} responding correctly? A value for {self.input_var} is '
                         f'{now-package["time"]:.1f}s late rather than {self.config["readout_interval"]}'))

class SimpleAlarmNode(BufferNode, AlarmNode):
    """
    A simple alarm
    """
    def process(self, packages):
        values = [p[self.input_var] for p in packages]
        low, high = self.config['alarm_thresholds']
        if any([low <= v <= high for v in values]):
            # at least one value is in an acceptable range
            pass
        else:
            msg = f'Alarm for {self.description}. '
            try:
                toohigh = values[-1] >= high  # (Or low)
                msgval = Doberman.utils.sensible_sig_figs(values[-1], low, high)
                msgthreshold = Doberman.utils.sensible_sig_figs(high if toohigh else low, low, high)
                msg += f'{msgval} is {"above" if toohigh else "below"} '
                msg += f'the threshold {msgthreshold}.'
            except ValueError:
                # Sometimes hit a corner case (eg low=high)
                msg += f'{values[-1]:.3g} is outside allowed range of'
                msg += f' {low:.3g} to {high:.3g}.'
            self.log_alarm(msg)

class TimeSinceNode(BufferNode):
    """
    Checks to see if the desired value is within a range
    """
    def process(self, packages):
        # TODO
        pass

class _Buffer(object):
    """
    A custom semi-fixed-width buffer that keeps itself sorted
    """
    def __init__(self, length):
        self._buf = []
        self.length = length

    def __len__(self):
        return len(self._buf)

    def append(self, obj):
=======
    def silence_for(self, duration):
>>>>>>> 0add47a4
        """
        Silence this pipeline for a set amount of time
        """
        self.db.set_pipeline_value(self.name, [('status', 'silent')])
        self.db.log_command(self.name, f'pipelinectl_active {self.name}', self.name, duration)
<|MERGE_RESOLUTION|>--- conflicted
+++ resolved
@@ -52,15 +52,10 @@
                 [('heartbeat', Doberman.utils.dtnow()),
                     ('cycles', self.cycles),
                     ('error', self.last_error),
-<<<<<<< HEAD
-                    ('rate', sum(timing.values()))])
-        return max(self.db.get_sensor_setting(name=n, field='readout_interval') for n in self.depends_on)
-=======
                     ('rate', sum(timing.values())),
                     ('status', status)])
         drift = 0.001 # 1ms extra per cycle, so we don't accidentally get ahead of the new values
-        return max(self.db.get_reading_setting(name=n, field='readout_interval') for n in self.depends_on) + drift
->>>>>>> 0add47a4
+        return max(self.db.get_sensor_setting(name=n, field='readout_interval') for n in self.depends_on) + drift
 
     def build(self, config):
         """
@@ -102,32 +97,6 @@
                             '_upstream': existing_upstream} # we _ the key because of the update line below
                     node_kwargs.update(kwargs)
                     n = getattr(Doberman, node_type)(**node_kwargs)
-<<<<<<< HEAD
-                    setup_kwargs = {}
-                    if isinstance(n, InfluxSourceNode):
-                        sensor_doc = self.db.get_sensor_setting(name=kwargs['input_var'])
-                        setup_kwargs['topic'] = sensor_doc['topic']
-                        setup_kwargs['config_doc'] = influx_cfg
-                    if isinstance(n, InfluxSinkNode):
-                        setup_kwargs['write_to_influx'] = self.db.write_to_influx
-                    if isinstance(n, BufferNode):
-                        setup_kwargs['strict_length'] = kwargs.get('strict', False)
-                    if isinstance(n, AlarmNode):
-                        doc = self.db.get_sensor_setting(name=kwargs['input_var'])
-                        setup_kwargs['description'] = doc['description']
-                        setup_kwargs['log_alarm'] = self.db.log_alarm
-                        setup_kwargs['device'] = doc['device']
-                        setup_kwargs['strict_length'] = True
-                    if isinstance(n, ControlNode):
-                        setup_kwargs['log_command'] = self.db.log_command
-                        setup_kwargs['control_target'] = kwargs['control_target']
-                        setup_kwargs['control_value'] = kwargs['control_value']
-                    if setup_kwargs:
-                        n.setup(**kwargs)
-                    n.load_config(config['node_config'].get(name, {}))
-                    self.graph.append(n)
-                    if isinstance(n, BufferNode):
-=======
                     if isinstance(kwargs['input_var'], str):
                         # some things take lists
                         setup_kwargs = self.db.get_reading_setting(name=kwargs['input_var'])
@@ -147,7 +116,6 @@
                     n.load_config(config['node_config'].get(n.name, {}))
                     self.graph[n.name] = n
                     if isinstance(n, Doberman.BufferNode):
->>>>>>> 0add47a4
                         num_buffer_nodes += 1
                         longest_buffer = max(longest_buffer, n.buffer.length)
 
@@ -169,13 +137,8 @@
 
     def reconfigure(self, doc):
         for node in self.graph.values():
-<<<<<<< HEAD
-            if isinstance(node, AlarmNode):
+            if isinstance(node, Doberman.AlarmNode):
                 rd = self.db.get_sensor_setting(name=node.input_var)
-=======
-            if isinstance(node, Doberman.AlarmNode):
-                rd = self.db.get_reading_setting(name=node.input_var)
->>>>>>> 0add47a4
                 if node.name not in doc:
                     doc[node.name] = {}
                 doc[node.name].update(alarm_thresholds=rd['alarm_threshold'], readout_interval=rd['readout_interval'])
@@ -186,366 +149,9 @@
             if node.name in doc:
                 node.load_config(doc[node.name])
 
-<<<<<<< HEAD
-
-class Node(object):
-    """
-    A generic graph node
-    """
-    def __init__(self, name=None, logger=None, **kwargs):
-        self.buffer = _Buffer(1)
-        self.name = name
-        self.input_var = kwargs.pop('input_var', None)
-        self.output_var = kwargs.pop('output_var', self.input_var)
-        self.logger = logger
-        self.upstream_nodes = kwargs.pop('_upstream', [])
-        self.downstream_nodes = []
-        self.config = {}
-        self.is_silent = True
-        self.logger.debug(f'{name} constructor')
-
-    def setup(self, **kwargs):
-        """
-        Allows a child class to do some setup
-        """
-        pass
-
-    def _process_base(self, status):
-        self.logger.debug(f'{self.name} processing')
-        self.is_silent = status == 'silent'
-        package = self.get_package() # TODO discuss this wrt BufferNodes
-        self.logger.debug(f'{self.name} input {package}')
-        ret = self.process(package)
-        self.logger.debug(f'{self.name} output {ret}')
-        if ret is None:
-            pass
-        elif isinstance(ret, dict):
-            package = ret
-        else:
-            if isinstance(self, BufferNode):
-                package = package[-1]
-            package[self.output_var] = ret
-        self.send_downstream(package)
-
-    def get_package(self):
-        return self.buffer.pop_front()
-
-    def send_downstream(self, package):
-        """
-        Sends a completed package on to downstream nodes
-        """
-        for node in self.downstream_nodes:
-            node.receive_from_upstream(package)
-
-    def receive_from_upstream(self, package):
-        self.buffer.append(package)
-
-    def load_config(self, doc):
-        """
-        Load whatever runtime values are necessary
-        """
-        for k,v in doc.items():
-            if k == 'length' and isinstance(self, BufferNode):
-                self.buffer.set_length(v)
-            else:
-                self.config[k] = v
-
-    def process(self, package):
-        """
-        A function for an end-user to implement to do something with the data package
-        """
-        raise NotImplementedError()
-
-class SourceNode(Node):
-    """
-    A node that adds data into a pipeline, probably by querying a db or something
-    """
-    def process(self):
-        return None
-
-class InfluxSourceNode(SourceNode):
-    """
-    Queries InfluxDB for the most recent value in some key
-    """
-    def setup(self, **kwargs):
-        """
-        How we actually make the request changes depending on what version of influx and schema is used
-        :param topic: the sensor's topic
-        :param config_doc: the influx document from experiment_config
-        :return: none
-        """
-        super().setup(**kwargs)
-        config_doc = kwargs['config_doc']
-        topic = kwargs['topic']
-        if config_doc.get('schema', 'new') == 'old':
-            variable = self.input_var
-            where = ''
-        else:
-            variable = 'value'
-            # note that the single quotes in the WHERE clause are very important
-            # see https://docs.influxdata.com/influxdb/v1.8/query_language/explore-data/#a-where-clause-query-unexpectedly-returns-no-data
-            where = f"WHERE sensor='{self.input_var}'"
-        query = f'SELECT last({variable}) FROM {topic} {where};'
-        url = config_doc['url'] + '/query?'
-        headers = {'Accept': 'application/csv'}
-        if (version := config_doc.get('version', 2)) == 1:
-            url += f'u={config_doc["username"]}&p={config_doc["password"]}&db={config_doc["database"]}&q={query}'
-            json = {}
-        elif version == 2:
-            # even though you're using influxv2 we still use the v1 query endpoint
-            # because the v2 query is garbage for our purposes
-            url += f'db={config_doc["org"]}' # org -> db, because reasons
-            headers.update({'Authorization': f'Token {config_doc["auth_token"]}'})
-            json = {'q': query}
-        else:
-            raise ValueError("Invalid version specified: must be 1 or 2")
-        self.precision = int({'s': 1, 'ms': 1e3, 'us': 1e6, 'ns': 1e9}[config_doc['precision']])
-
-        self.req_url = url
-        self.req_headers = headers
-        self.req_json = json
-        self.last_time = 0
-
-    def get_package(self):
-        response = requests.get(self.req_url, headers=self.req_headers, json=self.req_json)
-        try:
-            timestamp, val = response.content.decode().splitlines()[1].split(',')[-2:]
-        except Exception as e:
-            raise ValueError(f'Error parsing data: {response.content}')
-
-        timestamp = int(timestamp) # TODO this might be broken because influx and ns
-        # timestamp = int(timestamp[:-(9-int(np.log10(self.precision)))])
-        val = int(val) if '.' not in val else float(val)
-        if self.last_time == timestamp:
-            raise ValueError(f'{self.name} didn\'t get a new value for {self.input_var}!')
-        self.last_time = timestamp
-        self.logger.debug(f'{self.name} time {timestamp} value {val}')
-        return {'time': timestamp/self.precision, self.output_var: val}
-
-class BufferNode(Node):
-    def setup(self, **kwargs):
-        super().setup(**kwargs)
-        self.strict = kwargs.get('strict_length', False)
-
-    def get_package(self):
-        if self.strict and len(self.buffer) != self.buffer.length:
-            raise ValueError(f'{self.name} is not full')
-        # deep copy because the MergeNode will change its input
-        return list(map(dict, self.buffer))
-
-class LowPassFilter(BufferNode):
-    """
-    Low-pass filters a value by taking the median of its buffer
-    """
-    def process(self, packages):
-        values = sorted([p[self.input_var] for p in packages])
-        l = len(values)
-        if l % 2 == 0:
-            # even length, we average the two adjacent to the middle
-            return (values[l//2 - 1] + values[l//2]) / 2
-        else:
-            # odd length
-            return values[l//2]
-
-class MergeNode(BufferNode):
-    """
-    Merges packages from two or more upstream nodes into one new package
-    """
-    def __init__(self, **kwargs):
-        super().__init__(**kwargs)
-        self.buffer.set_length(len(self.upstream_nodes))
-
-    def merge_time(self, packages):
-        # TODO: average time? Take newest? Oldest?
-        return sum(p.pop('time') for p in packages)/len(packages)
-
-    def process(self, packages):
-        new_package = {'time': self.merge_time(packages)}
-        common_keys = set(packages[0].keys())
-        for p in packages[1:]:
-            common_keys &= set(p.keys())
-        for key in common_keys:
-            # average other common keys
-            new_package[key] = sum(p.pop(key) for p in packages)/len(packages)
-        for p in packages:
-            for k,v in p.items():
-                new_package[k] = v
-        return new_package
-
-    def load_config(self, config):
-        """
-        No configurable values for a MergeNode
-        """
-        return
-
-class IntegralNode(BufferNode):
-    """
-    Calculates the integral-average of the specified value of the specified duration using the trapzoid rule.
-    Divides by the time interval at the end. Supports a 't_offset' config value, which is some time offset
-    from the end of the buffer.
-    """
-    def process(self, packages):
-        offset = self.config.get('t_offset', 0)
-        t = [p['time'] for p in packages]
-        v = [p[self.input_var] for p in packages]
-        integral = sum((t[i] - t[i-1]) * (v[i] + v[i-1]) * 0.5 for i in range(1, len(packages)-offset))
-        integral /= (t[0] - t[-1-offset])
-        return integral
-
-class DerivativeNode(BufferNode):
-    """
-    Calculates the derivative of the specified value over the specified duration by a chi-square linear fit to
-    minimize the impact of noise. DivideByZero error is impossible as long as there are at least two values in
-    the buffer
-    """
-    def process(self, packages):
-        t_min = packages[0]['time']
-        # we subtract t_min to keep the numbers smaller - result doesn't change and we avoid floating-point
-        # issues that can show up when we multiply large floats together
-        t = [p['time']-t_min for p in packages]
-        y = [p[self.input_var] for p in packages]
-        B = sum(v*v for v in t)
-        C = len(packages)
-        D = sum(tt*vv for (tt,vv) in zip(t,y))
-        E = sum(y)
-        F = sum(t)
-        slope = (D*C-E*F)/(B*C - F*F)
-        return slope
-
-class PolynomialNode(Node):
-    """
-    Does a polynomial transformation on a value
-    """
-    def process(self, package):
-        xform = self.config.get('transform', [0,1])
-        return sum(a*package[self.input_var]**i for i,a in enumerate(xform))
-
-class InfluxSinkNode(Node):
-    """
-    Puts a value back into influx
-    """
-    def setup(self, **kwargs):
-        super().setup(**kwargs)
-        self.topic = kwargs['topic']
-        self.write_to_influx = kwargs['write_to_influx']
-        self.subsystem = kwargs['subsystem']
-
-    def process(self, package):
-        if not self.is_silent:
-            self.write_to_influx(topic=self.topic, tags={'sensor': self.output_var, 'device': 'pipeline'},
-                                fields={'value': package[self.input_var]}, timestamp=package['time'])
-
-class ControlNode(Node):
-    """
-    Another empty base class to handle different database access
-    """
-    def setup(self, **kwargs):
-        super().setup(**kwargs)
-        self._log_command = kwargs['log_command']
-        self.control_target = kwargs['control_target']
-        self.control_value = kwargs['control_value']
-
-    def set_output(self, value):
-        self.logger.debug(f'{self.name} setting output to {value}')
-        if not self.is_silent:
-            self._log_command({'name': self.control_target, 'acknowledged': 0,
-                command: f'set {self.control_value} {value}'})
-
-class EvalNode(Node):
-    """
-    An evil node that executes an arbitrary operation specified by the user
-    """
-    def setup(self, **kwargs):
-        super().setup(**kwargs)
-        self.operation = kwargs['operation']
-
-    def process(self, package):
-        v = [package[i] for i in self.input_var]
-        c = self.config.get('c', [])
-        return eval(self.operation)
-
-class AlarmNode(Node):
-    """
-    An empty base class to handle database access
-    """
-    def setup(self, **kwargs):
-        super().setup(**kwargs)
-        self.description = kwargs['description']
-        self.device = kwargs['device']
-        self._log_alarm = kwargs['log_alarm']
-
-    def log_alarm(self, msg):
-        if not self.is_silent:
-            self._log_alarm(msg)
-        else:
-            self.logger.error(msg)
-
-class SensorRespondingAlarm(InfluxSourceNode, AlarmNode):
-    """
-    A simple alarm that makes sure the spice is flowing
-    """
-    def get_package(self):
-        try:
-            return super().get_package()
-        except ValueError as e:
-            self.log_alarm(f"Is {self.device} responding correctly? We haven't gotten a new value recently")
-            raise
-
-    def process(self, package):
-        if (now := time.time()) - package['time'] > 2*self.config['readout_interval']:
-            self.log_alarm(
-                    (f'Is {self.device} responding correctly? A value for {self.input_var} is '
-                         f'{now-package["time"]:.1f}s late rather than {self.config["readout_interval"]}'))
-
-class SimpleAlarmNode(BufferNode, AlarmNode):
-    """
-    A simple alarm
-    """
-    def process(self, packages):
-        values = [p[self.input_var] for p in packages]
-        low, high = self.config['alarm_thresholds']
-        if any([low <= v <= high for v in values]):
-            # at least one value is in an acceptable range
-            pass
-        else:
-            msg = f'Alarm for {self.description}. '
-            try:
-                toohigh = values[-1] >= high  # (Or low)
-                msgval = Doberman.utils.sensible_sig_figs(values[-1], low, high)
-                msgthreshold = Doberman.utils.sensible_sig_figs(high if toohigh else low, low, high)
-                msg += f'{msgval} is {"above" if toohigh else "below"} '
-                msg += f'the threshold {msgthreshold}.'
-            except ValueError:
-                # Sometimes hit a corner case (eg low=high)
-                msg += f'{values[-1]:.3g} is outside allowed range of'
-                msg += f' {low:.3g} to {high:.3g}.'
-            self.log_alarm(msg)
-
-class TimeSinceNode(BufferNode):
-    """
-    Checks to see if the desired value is within a range
-    """
-    def process(self, packages):
-        # TODO
-        pass
-
-class _Buffer(object):
-    """
-    A custom semi-fixed-width buffer that keeps itself sorted
-    """
-    def __init__(self, length):
-        self._buf = []
-        self.length = length
-
-    def __len__(self):
-        return len(self._buf)
-
-    def append(self, obj):
-=======
     def silence_for(self, duration):
->>>>>>> 0add47a4
         """
         Silence this pipeline for a set amount of time
         """
         self.db.set_pipeline_value(self.name, [('status', 'silent')])
-        self.db.log_command(self.name, f'pipelinectl_active {self.name}', self.name, duration)
+        self.db.log_command(f'pipelinectl_active {self.name}', self.name, self.name, duration)
