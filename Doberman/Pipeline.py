import Doberman
import time

__all__ = 'Pipeline'.split()

class Pipeline(object):
    """
    A generic data-processing pipeline digraph intended to replace Storm
    """
    def __init__(self, **kwargs):
        self.db = kwargs['db']
        self.logger = kwargs['logger']
        self.name = kwargs['name']
        self.cycles = 0
        self.last_error = -1
        self.subpipelines = []
        self.silenced_at_level = 0  # to support disjoint alarm pipelines

    def stop(self):
        try:
            self.db.set_pipeline_value(self.name, [('status', 'inactive')])
            for pl in self.subpipelines:
                for node in pl.values():
                    try:
                        node.on_error_do_this()
                    except Exception:
                        pass
        except Exception as e:
            self.logger.debug(f'Caught a {type(e)} while stopping: {e}')

    def process_cycle(self):
        """
        This function gets Registered with the owning PipelineMonitor
        """
        doc = self.db.get_pipeline(self.name)
        self.reconfigure(doc['node_config'])
        status = 'silent' if self.cycles <= self.startup_cycles else doc['status']
        if status != 'silent':
            # reset
            self.silenced_at_level = 0
        timing = {}
        self.logger.debug(f'Pipeline {self.name} cycle {self.cycles}')
        for pl in self.subpipelines:
            for node in pl.values():
                t_start = time.time()
                try:
                    node._process_base(status)
                except Exception as e:
                    self.last_error = self.cycles
                    msg = f'Pipeline {self.name} node {node.name} threw {type(e)}: {e}'
                    if self.cycles <= self.startup_cycles:
                        # we expect errors during startup as buffers get filled
                        self.logger.debug(msg)
                    else:
                        self.logger.warning(msg)
                    for n in pl.values():
                        try:
                            n.on_error_do_this()
                        except Exception:
                            pass
                    # probably shouldn't finish the cycle if something errored
                    # but we should allow other subpipelines to run
                    break
                t_end = time.time()
                timing[node.name] = (t_end-t_start)*1000
        total_timing = ', '.join(f'{k}: {v:.1f}' for k,v in timing.items())
        self.logger.debug(f'Processing time: total {sum(timing.values()):.1f} ms, individual {total_timing}')
        self.cycles += 1
        self.db.set_pipeline_value(self.name,
                [('heartbeat', Doberman.utils.dtnow()),
                    ('cycles', self.cycles),
                    ('error', self.last_error),
                    ('rate', sum(timing.values()))])
        drift = 0.001 # 1ms extra per cycle, so we don't accidentally get ahead of the new values
        return max(self.db.get_sensor_setting(name=n, field='readout_interval') for n in self.depends_on) + drift

    def build(self, config):
        """
        Generates the graph based on the input config, which looks like this:
        [
            {
                "name": <name>,
                "type: <node type>,
                "upstream": [upstream node names],
                **kwargs
            },
        ]
        'type' is the type of Node ('Node', 'MergeNode', etc), [node names] is a list of names of the immediate neighbor nodes,
        and kwargs is whatever that node needs for instantiation
        We generate nodes in such an order that we can just loop over them in the order of their construction
        and guarantee that everything that this node depends on has already run this loop
        """
        pipeline_config = config['pipeline']
        self.logger.debug(f'Loading graph config, {len(pipeline_config)} nodes total')
        num_buffer_nodes = 0
        longest_buffer = 0
        influx_cfg = self.db.get_experiment_config('influx')
        alarm_cfg = self.db.get_experiment_config('alarm')
        self.depends_on = config['depends_on']
        graph = {}
        while len(graph) != len(pipeline_config):
            start_len = len(graph)
            for kwargs in pipeline_config:
                if kwargs['name'] in graph:
                    continue
                upstream = kwargs.get('upstream', [])
                existing_upstream = [graph[u] for u in upstream if u in graph]
                if len(upstream) == 0 or len(upstream) == len(existing_upstream):
                    self.logger.debug(f'{kwargs["name"]} ready for creation')
                    # all this node's requirements are created
                    node_type = kwargs.pop('type')
                    node_kwargs = {
                            'pipeline': self,
                            'logger': self.logger,
                            '_upstream': existing_upstream} # we _ the key because of the update line below
                    node_kwargs.update(kwargs)
                    n = getattr(Doberman, node_type)(**node_kwargs)
                    if isinstance(n, (Doberman.SourceNode, Doberman.AlarmNode)):
                        if (setup_kwargs := self.db.get_sensor_setting(name=kwargs['input_var'])) is None:
                            raise ValueError(f'Invalid input_var for {n.name}: {kwargs["input_var"]}')
                    elif isinstance(n, (Doberman.InfluxSinkNode)):
                        if (setup_kwargs := self.db.get_sensor_setting(name=kwargs.get('output_var', kwargs['input_var']))) is None:
                            raise ValueError(f'Invalid output_var for {n.name}: {kwargs["output_var"]}')
                    else:
                        setup_kwargs = {}
                    setup_kwargs['influx_cfg'] = influx_cfg
                    setup_kwargs['operation'] = kwargs.get('operation')
                    setup_kwargs['write_to_influx'] = self.db.write_to_influx
                    setup_kwargs['log_alarm'] = self.db.log_alarm
                    setup_kwargs['log_command'] = self.db.log_command
                    for k in 'target value'.split():
                        setup_kwargs[f'control_{k}'] = kwargs.get(f'control_{k}')
                    setup_kwargs['strict_length'] = True if isinstance(n, Doberman.AlarmNode) else kwargs.get('strict_length', False)
                    for k in 'escalation_config silence_duration'.split():
                        setup_kwargs[k] = alarm_cfg[k]
                    n.setup(**setup_kwargs)
<<<<<<< HEAD
                    self.graph[n.name] = n
=======
                    n.load_config(config.get('node_config', {}).get(n.name, {}))
                    graph[n.name] = n
                    if isinstance(n, Doberman.BufferNode):
                        num_buffer_nodes += 1
                        longest_buffer = max(longest_buffer, n.buffer.length)
>>>>>>> 2424321b

            if (nodes_built := (len(self.graph) - start_len)) == 0:
                # we didn't make any nodes this loop, we're probably stuck
                created = list(graph.keys())
                all_nodes = set(d['name'] for d in pipeline_config)
                self.logger.debug(f'Created {created}')
                self.logger.debug(f'Didn\'t create {list(all_nodes - set(created))}')
                raise ValueError('Can\'t construct graph! Check config and logs')
            else:
                self.logger.debug(f'Created {nodes_built} nodes this iter, {len(graph)}/{len(pipeline_config)} total')
        for kwargs in pipeline_config:
            for u in kwargs.get('upstream', []):
                graph[u].downstream_nodes.append(graph[kwargs['name']])

        # we do the reconfigure step here so we can estimate startup cycles
        self.reconfigure(config['node_config'])
        for node in self.graph.values():
            if isinstance(node, Doberman.BufferNode) and not isinstance(node, Doberman.MergeNode):
                num_buffer_nodes += 1
                longest_buffer = max(longest_buffer, n.buffer.length)

        self.startup_cycles = num_buffer_nodes + longest_buffer # I think?
        self.logger.debug(f'I estimate we will need {self.startup_cycles} cycles to start')

        self.calculate_jointedness(self, graph)

    def calculate_jointedness(self, graph):
        """
        Takes in the graph as created above and figures out how many
        disjoint sections it has. These sections get separated out into subpipelines
        """
        while len(graph):
            self.logger.debug(f'{len(graph)} nodes to check')
            nodes_to_check = set([list(graph.keys())[0]])
            nodes_checked = set()
            pl = {}
            while len(nodes_to_check) != 0:
                node = nodes_to_check.pop()
                self.logger.debug(f'Checking {node}')
                for u in graph[node].upstream_nodes:
                    if u.name not in nodes_checked:
                        nodes_to_check.add(u.name)
                for d in graph[node].downstream_nodes:
                    if d.name not in nodes_checked:
                        nodes_to_check.add(d.name)
                pl[node] = graph.pop(node)
                nodes_checked.add(node)
            self.logger.debug(f'Found subpipeline: {set(pl.keys())}')
            self.subpipelines.append(pl)

    def reconfigure(self, doc):
<<<<<<< HEAD
        for node in self.graph.values():
            # a copy because we will be changing it
            this_node_config = dict(doc.get('general', {}).items())
            this_node_config.update(doc.get(node.name, {}))
            if isinstance(node, Doberman.AlarmNode):
                rd = self.db.get_sensor_setting(name=node.input_var)
                this_node_config.update(alarm_thresholds=rd['alarm_thresholds'], readout_interval=rd['readout_interval'])
            if isinstance(node, Doberman.SimpleAlarmNode):
                this_node_config.update(length=rd['alarm_recurrence'])
            node.load_config(this_node_config)
=======
        for pl in self.subpipelines:
            for node in pl.values():
                if isinstance(node, Doberman.AlarmNode):
                    rd = self.db.get_sensor_setting(name=node.input_var)
                    if node.name not in doc:
                        doc[node.name] = {}
                    doc[node.name].update(alarm_thresholds=rd['alarm_thresholds'], readout_interval=rd['readout_interval'])
                    if isinstance(node, Doberman.SimpleAlarmNode):
                        doc[node.name].update(length=rd['alarm_recurrence'])
                if node.name in doc:
                    node.load_config(doc[node.name])
>>>>>>> 2424321b

    def silence_for(self, duration, level=0):
        """
        Silence this pipeline for a set amount of time
        """
        self.db.set_pipeline_value(self.name, [('status', 'silent')])
        self.db.log_command(f'pipelinectl_active {self.name}', self.name, self.name, duration)
        self.silenced_at_level = level
<|MERGE_RESOLUTION|>--- conflicted
+++ resolved
@@ -134,15 +134,7 @@
                     for k in 'escalation_config silence_duration'.split():
                         setup_kwargs[k] = alarm_cfg[k]
                     n.setup(**setup_kwargs)
-<<<<<<< HEAD
                     self.graph[n.name] = n
-=======
-                    n.load_config(config.get('node_config', {}).get(n.name, {}))
-                    graph[n.name] = n
-                    if isinstance(n, Doberman.BufferNode):
-                        num_buffer_nodes += 1
-                        longest_buffer = max(longest_buffer, n.buffer.length)
->>>>>>> 2424321b
 
             if (nodes_built := (len(self.graph) - start_len)) == 0:
                 # we didn't make any nodes this loop, we're probably stuck
@@ -157,17 +149,18 @@
             for u in kwargs.get('upstream', []):
                 graph[u].downstream_nodes.append(graph[kwargs['name']])
 
+        self.calculate_jointedness(self, graph)
+
         # we do the reconfigure step here so we can estimate startup cycles
         self.reconfigure(config['node_config'])
-        for node in self.graph.values():
-            if isinstance(node, Doberman.BufferNode) and not isinstance(node, Doberman.MergeNode):
-                num_buffer_nodes += 1
-                longest_buffer = max(longest_buffer, n.buffer.length)
+        for pl in self.subpipelines:
+            for node in pl.values():
+                if isinstance(node, Doberman.BufferNode) and not isinstance(node, Doberman.MergeNode):
+                    num_buffer_nodes += 1
+                    longest_buffer = max(longest_buffer, n.buffer.length)
 
         self.startup_cycles = num_buffer_nodes + longest_buffer # I think?
         self.logger.debug(f'I estimate we will need {self.startup_cycles} cycles to start')
-
-        self.calculate_jointedness(self, graph)
 
     def calculate_jointedness(self, graph):
         """
@@ -194,30 +187,19 @@
             self.subpipelines.append(pl)
 
     def reconfigure(self, doc):
-<<<<<<< HEAD
-        for node in self.graph.values():
-            # a copy because we will be changing it
-            this_node_config = dict(doc.get('general', {}).items())
-            this_node_config.update(doc.get(node.name, {}))
-            if isinstance(node, Doberman.AlarmNode):
-                rd = self.db.get_sensor_setting(name=node.input_var)
-                this_node_config.update(alarm_thresholds=rd['alarm_thresholds'], readout_interval=rd['readout_interval'])
-            if isinstance(node, Doberman.SimpleAlarmNode):
-                this_node_config.update(length=rd['alarm_recurrence'])
-            node.load_config(this_node_config)
-=======
+        """
+        "doc" is the node_config subdoc from the general config
+        """
         for pl in self.subpipelines:
             for node in pl.values():
+                this_node_config = dict(doc.get('general', {}).items())
+                this_node_config.update(doc.get(node.name, {}))
                 if isinstance(node, Doberman.AlarmNode):
                     rd = self.db.get_sensor_setting(name=node.input_var)
-                    if node.name not in doc:
-                        doc[node.name] = {}
-                    doc[node.name].update(alarm_thresholds=rd['alarm_thresholds'], readout_interval=rd['readout_interval'])
+                    this_node_config.update(alarm_thresholds=rd['alarm_thresholds'], readout_interval=rd['readout_interval'])
                     if isinstance(node, Doberman.SimpleAlarmNode):
-                        doc[node.name].update(length=rd['alarm_recurrence'])
-                if node.name in doc:
-                    node.load_config(doc[node.name])
->>>>>>> 2424321b
+                        this_node_config.update(length=rd['alarm_recurrence'])
+                node.load_config(this_node_config)
 
     def silence_for(self, duration, level=0):
         """
