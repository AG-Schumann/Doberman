--- conflicted
+++ resolved
@@ -165,12 +165,8 @@
 
         self.startup_cycles = num_buffer_nodes + longest_buffer # I think?
         self.logger.debug(f'I estimate we will need {self.startup_cycles} cycles to start')
-
-<<<<<<< HEAD
         self.calculate_jointedness(graph)
 
-=======
->>>>>>> cfd1af8b
     def calculate_jointedness(self, graph):
         """
         Takes in the graph as created above and figures out how many
