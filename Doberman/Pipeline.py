--- conflicted
+++ resolved
@@ -40,28 +40,6 @@
             self.silenced_at_level = 0
         timing = {}
         self.logger.debug(f'Pipeline {self.name} cycle {self.cycles}')
-<<<<<<< HEAD
-        for node in self.graph.values():
-            t_start = time.time()
-            try:
-                node._process_base(status)
-            except Exception as e:
-                self.last_error = self.cycles
-                msg = f'Pipeline {self.name} node {node.name} threw {type(e)}: {e}'
-                if self.cycles <= self.startup_cycles:
-                    # we expect errors during startup as buffers get filled
-                    self.logger.debug(msg)
-                else:
-                    self.logger.warning(msg)
-                for node in self.graph.values():
-                    try:
-                        node.on_error_do_this()
-                    except Exception:
-                        pass
-                break # probably shouldn't finish the cycle if something errored
-            t_end = time.time()
-            timing[node.name] = (t_end-t_start)*1000
-=======
         for pl in self.subpipelines:
             for node in pl.values():
                 t_start = time.time()
@@ -75,12 +53,16 @@
                         self.logger.debug(msg)
                     else:
                         self.logger.warning(msg)
+                    for n in pl.values():
+                        try:
+                            n.on_error_do_this()
+                        except Exception:
+                            pass
                     # probably shouldn't finish the cycle if something errored
                     # but we should allow other subpipelines to run
                     break
                 t_end = time.time()
                 timing[node.name] = (t_end-t_start)*1000
->>>>>>> 9ae96c76
         total_timing = ', '.join(f'{k}: {v:.1f}' for k,v in timing.items())
         self.logger.debug(f'Processing time: total {sum(timing.values()):.1f} ms, individual {total_timing}')
         self.cycles += 1
