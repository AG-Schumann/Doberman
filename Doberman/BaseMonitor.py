import Doberman
import threading
from functools import partial
import time

__all__ = 'Monitor'.split()


class Monitor(object):
    """
    A base monitor class
    """

    def __init__(self, db=None, name=None, logger=None):
        """
        """
        self.db = db
<<<<<<< HEAD
        if isinstance(self, Doberman.Hypervisor):
            self.name = 'Hypervisor'
        elif isinstance(self, Doberman.AlarmMonitor):
            self.name = 'AlarmMonitor'
        elif isinstance(self, Doberman.SensorMonitor):
            self.name = _name

        self.logger = Doberman.utils.logger(name=self.name, db=db, loglevel=loglevel)
=======
        self.logger = logger
        self.name = name
>>>>>>> f7a02f49
        self.logger.debug('Monitor constructing')
        self.event = threading.Event()
        self.threads = {}
        if threading.current_thread() is threading.main_thread():
            self.sh = Doberman.utils.SignalHandler(self.logger, self.event)
        self.setup()
        self.register(obj=self.handle_commands, period=1, name='handlecommands')
        self.register(obj=self.check_threads, period=30, name='checkthreads')

    def __del__(self):
        self.close()

    def __exit__(self):
        self.close()

    def close(self):
        """
        Joins all running threads
        """
        self.event.set()
        self.shutdown()
        pop = []
        thread_numbers  = self.threads.keys()
        for thread_number in thread_numbers:
            try:
                self.threads[thread_number].event.set()
                self.threads[thread_number].join()
            except Exception as e:
                self.logger.debug(f'Can\'t close {thread_number}-thread. {e}')
            else:
                pop += [thread_number]
        for p in pop:
            self.threads.pop(p)

    def register(self, name, obj, period=None, **kwargs):
        self.logger.debug('Registering ' + name)
        if isinstance(obj, threading.Thread):
            # obj is a thread
            t = obj
            if not hasattr(t, 'event'):
                raise ValueError('Register received misformed object')
        else:
            # obj is a function, must wrap with FunctionHandler
            if kwargs:
                func = partial(obj, **kwargs)
            else:
                func = obj
            t = FunctionHandler(func=func, logger=self.logger, period=period, event=self.event)
        t.start()
        self.threads[name] = t

    def setup(self, *args, **kwargs):
        """
        Called by the constructor. Allows subclasses to initialize stuff (most
        notably calls to Register)
        """
        pass

    def shutdown(self):
        """
        Called when the monitor begins its shutdown sequence. sh.run will have been
        set to False before this is called, and all threads will be joined once
        this function returns
        """
        pass

    def stop_thread(self, name):
        """
        Stops a specific thread. Thread is removed from thread dictionary
        """
        self.threads[name].event.set()
        self.threads[name].join()
        del self.threads[name]

    def check_threads(self):
        """
        Checks to make sure all threads are running. Attempts to restart any
        that aren't
        """
        for n, t in list(self.threads.items()):
            if not t.is_alive():
                try:
                    self.logger.info(f'{n}-thread died')
                    self.stop_thread(n)
                except Exception as e:
                    self.logger.error(f'{n}-thread won\'t quit: {e}')

    def handle_commands(self):
        """
        A function for base classes to implement to handle any commands
        this instance should address
        """


class FunctionHandler(threading.Thread):
    def __init__(self, func=None, logger=None, period=None, event=None):
        threading.Thread.__init__(self)
        self.event = event
        self.func = func
        self.logger = logger
        self.period = period
        if threading.current_thread() is threading.main_thread():
            self.sh = Doberman.utils.SignalHandler(logger, self.event)

    def run(self):
        """
        Spawns a thread to do a function
        """
        self.logger.debug('Starting')
        while not self.event.is_set():
            loop_top = time.time()
            ret = self.func()
            if isinstance(ret, (int, float)) and 0. < ret:
                self.period = ret
            self.event.wait(loop_top + self.period - time.time())
        self.logger.debug('Returning')<|MERGE_RESOLUTION|>--- conflicted
+++ resolved
@@ -15,19 +15,8 @@
         """
         """
         self.db = db
-<<<<<<< HEAD
-        if isinstance(self, Doberman.Hypervisor):
-            self.name = 'Hypervisor'
-        elif isinstance(self, Doberman.AlarmMonitor):
-            self.name = 'AlarmMonitor'
-        elif isinstance(self, Doberman.SensorMonitor):
-            self.name = _name
-
-        self.logger = Doberman.utils.logger(name=self.name, db=db, loglevel=loglevel)
-=======
         self.logger = logger
         self.name = name
->>>>>>> f7a02f49
         self.logger.debug('Monitor constructing')
         self.event = threading.Event()
         self.threads = {}
