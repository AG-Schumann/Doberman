--- conflicted
+++ resolved
@@ -28,16 +28,9 @@
         self.restart_info = {}
         self.no_stop_threads = set()
         self.sh = Doberman.utils.SignalHandler(self.logger, self.event)
-<<<<<<< HEAD
-        if self.name == 'hypervisor':
-            _, port = self.db.find_listener_address(self.name)
-        else:
-            _, port = self.db.assign_listener_address(self.name)
-=======
         if self.name != 'hypervisor':
             self.db.assign_listener_address(self.name)
         _, port = self.db.find_listener_address(self.name)
->>>>>>> 8d337f80
         # is the lambda necessary? Maybe? We sometimes crashed without it for
         # reasons I don't understand
         l = Listener(port, logger, self.event, lambda cmd: self.process_command(cmd))
@@ -45,10 +38,7 @@
         self.db.notify_hypervisor(active=self.name)
         self.logger.debug('Child setup starting')
         self.setup()
-<<<<<<< HEAD
-=======
         self.logger.debug('Child setup completed')
->>>>>>> 8d337f80
         time.sleep(1)
         self.register(obj=self.check_threads, period=30, name='checkthreads', _no_stop=True)
 
@@ -69,10 +59,7 @@
             for n, t in self.threads.items():
                 try:
                     self.logger.debug(f'Stopping {n}')
-<<<<<<< HEAD
                     t.event.set()
-=======
->>>>>>> 8d337f80
                     t.join()
                 except Exception as e:
                     self.logger.debug(f'Can\'t close {n}-thread. {e}')
