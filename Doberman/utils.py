--- conflicted
+++ resolved
@@ -29,103 +29,6 @@
 number_regex = r'[\-+]?[0-9]+(?:\.[0-9]+)?(?:[eE][\-+]?[0-9]+)?'
 doberman_dir = os.path.dirname(os.path.abspath(inspect.getfile(inspect.currentframe())))
 
-
-<<<<<<< HEAD
-=======
-def refresh_tty(db):
-    """
-    Brute-force matches devices to ttyUSB assignments by trying
-    all possible combinations, and updates the database
-    """
-    if not has_serial:
-        raise ValueError('No serial library, can\'t do this')
-    cuts = {'status': 'online', 'address.tty': {'$exists': 1, '$regex': 'USB'}}
-    if db.count('settings', 'devices', cuts):
-        print('Some USB devices are running! Stopping them now')
-        running_devices = db.distinct('settings', 'devices', 'name', cuts)
-        for name in running_devices:
-            db.ProcessCommandStepOne('stop %s' % name)
-        time.sleep(heartbeat_timer * 1.2)
-    else:
-        running_devices = []
-    db.update_db('settings', 'devices',
-                 cuts={'address.tty': {'$exists': 1, '$regex': '^0|USB[1-9]?[0-9]'}},
-                 updates={'$set': {'address.tty': '0'}})
-    print('Refreshing ttyUSB mapping...')
-    proc = Popen('ls /dev/ttyUSB*', shell=True, stdout=PIPE, stderr=PIPE)
-    try:
-        out, err = proc.communicate(timeout=5)
-    except TimeoutExpired:
-        proc.kill()
-        out, err = proc.communicate()
-    if not out or err:
-        raise OSError('Could not check ttyUSB! stdout: %s, stderr %s' % (out.decode(), err.decode()))
-    tty_usbs = out.decode().splitlines()
-    cursor = db.read_from_db('settings', 'devices',
-                             cuts={'address.tty': {'$exists': 1, '$regex': '^0|USB[1-9]?[0-9]'}})
-    device_config = {row['name']: row for row in cursor}
-    device_names = list(device_config.keys())
-    devices = {name: None for name in device_names}
-    matched = {'devices': [], 'ttys': []}
-    for device in device_names:
-        opts = SensorOpts(device_config[device])  # TODO this does not work.
-        devices[device] = find_plugin(device, [doberman_dir])(opts)
-    dev = serial.Serial()
-    for tty in tty_usbs:
-        tty_num = int(re.search('USB([1-9]?[0-9])', tty).group(1))
-        print('Checking %s' % tty)
-        dev.port = tty
-        try:
-            dev.open()
-        except serial.SerialException as e:
-            print('Could not connect to %s: %s' % (tty, e))
-            continue
-        for name, device in devices.items():
-            if name in matched['devices']:
-                continue
-            if device.is_this_me(dev):
-                print('Matched %s to %s' % (tty, name))
-                matched['devices'].append(name)
-                matched['ttys'].append(tty)
-                db.update_db('settings', 'devices', {'name': name},
-                             {'$set': {'address.tty': 'USB%i' % tty_num}})
-                dev.close()
-                break
-            # print('Not %s' % name)
-            time.sleep(0.5)  # devices are slow
-        else:
-            print('Could not assign %s!' % tty)
-        dev.close()
-    if len(matched['devices']) == len(devices) - 1:  # n-1 case
-        try:
-            name = (set(devices.keys()) - set(matched['devices'])).pop()
-            tty = (set(tty_usbs) - set(matched['ttys'])).pop()
-            print('Matched %s to %s via n-1' % (name, tty))
-            db.update_db('settings', 'devices', {'name': name},
-                         {'$set': {'address.tty': tty.split('tty')[-1]}})
-        except:
-            pass
-    elif len(matched['devices']) != len(devices):
-        print('Didn\'t find the expected number of devices!')
-        print('Devices unmatched:')
-        l = set(devices.keys()) - set(matched['devices'])
-        print('\n'.join(l))
-        print()
-        print('tty ports unmatched:')
-        l = set(tty_usbs) - set(matched['ttys'])
-        print('\n'.join(l))
-        return False
-    # for usb, name in zip(matched['ttys'],matched['devices']):
-    #        db.updateDatabase('settings','devices', {'name' : name},
-    #                {'$set' : {'address.ttyUSB' : int(usb.split('USB')[-1])}})
-
-    db.update_db('settings', 'current_status', {}, {'$set': {'tty_update': dtnow()}})
-    for name in running_devices:
-        db.ParseCommand('start %s' % name)
-    return True
-
-
->>>>>>> c2408a40
 def find_plugin(name, path):
     """
     Finds the device constructor with the specified name, in the specified paths.
@@ -290,7 +193,6 @@
     """
     mindps = 1 - floor(log10(upplim - lowlim))
     minsfs = floor(log10(sensor)) + 1 + mindps
-<<<<<<< HEAD
     sfs = max(minsfs, defaultsigfigs)
     return f'{value:.{sfs}g}'
 
@@ -348,7 +250,3 @@
 
     def __iter__(self):
         return self._buf.__iter__()
-=======
-    sfs = max(minsfs, 3)
-    return f'{value:.{sfs}g}'
->>>>>>> c2408a40
