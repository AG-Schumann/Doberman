import logging
import datetime
import smtplib
from email.mime.multipart import MIMEMultipart
from email.mime.text import MIMEText


class alarmDistribution(object):
    """
    Class that sends an email or sms to a given address
    """

    def __init__(self, db):
        """
        Loading connections to Mail and SMS.
        """
        self.logger = logging.getLogger(self.__class__.__name__)
        self.db = db
<<<<<<< HEAD
        details = self.db._check('settings','contacts').find_one(
                {'contact_details' : {'$exists' : 1}})['contact_details']
        self.mailconnection_details = details['mail']
        self.smsconnection_details = details['sms']
        if not self.mailconnection_details:
            self.logger.critical("No Mail connection details loaded! Will not "
                                 "be able to send warnings and alarms!")
        if not self.smsconnection_details:
            self.logger.critical("No SMS connection details loaded! Will not "
                                 "be able to send alarms by sms!")
=======

>>>>>>> 2198ecbf
    def close(self):
        self.db = None
        return

    def __del__(self):
        self.close()
        return

    def getConnectionDetails(self, which):
        detail_doc = self.db.readFromDatabase('settings','alarm_config',
                {'connection_details' : {'$exists' : 1}}, onlyone=True)
        try:
<<<<<<< HEAD
            details = self.db._check('settings','contacts').find_one(
                    {'contact_details' : {'$exists' : 1}})['contact_details']
            if 'mail' in which:
                self.mailconnection_details = details['mail']
            else:
                self.smsconnection_details = details['sms']
        except Exception as e:
            self.logger.error('Could not load email connection details!')
=======
            return detail_doc[which]
        except KeyError:
            self.logger.critical('Could not load connection details for %s' % which)
            return None
>>>>>>> 2198ecbf

    def sendEmail(self, toaddr, subject, message, Cc=None, Bcc=None, add_signature=True):
        '''
        Sends an email. Make sure toaddr is a list of strings.
        '''
<<<<<<< HEAD
        return 0
        # Get connections details
        if not self.mailconnection_details:
            self.getConnectionDetails('mail')
            if not self.mailconnection_details:
                self.logger.critical("No email connection details loaded! "
                                     "Not able to send warnings and alarms!")
                return -1
=======
        # Get connectioins details
        connection_details = self.getConnectionDetails('email')
        if connection_details is None:
            return -1
>>>>>>> 2198ecbf
        try:
            # Compose connection details and addresses
            now = datetime.datetime.now().strftime('%Y-%m-%d %H:%M:%S')
            server = connection_details['server']
            port = int(connection_details['port'])
            fromaddr = connection_details['fromaddr']
            password = connection_details['password']
            if not isinstance(toaddr, list):
                toaddr = toaddr.split(',')
            recipients = toaddr
            try:
                contactaddr = connection_details['contactaddr']
            except:
                contactaddr = '--'
            # Compose message
            msg = MIMEMultipart()
            msg['From'] = fromaddr
            msg['To'] = ', '.join(toaddr)
            if Cc:
                if not isinstance(Cc, list):
                    Cc = Cc.split(',')
                msg['Cc'] = ', '.join(Cc)
                recipians = recipients.extend(Cc)
            if Bcc:
                if not isinstance(Bcc, list):
                    Bcc = Bcc.split(',')
                msg['Bcc'] = ', '.join(Bcc)
                recipians = recipients.extend(Bcc)
            msg['Subject'] = subject
            signature = ""
            if add_signature:
                signature = ("\n\n----------\n"
                             "Message created on %s by slowcontrol. "
                             "This is a automatic message. " % now)
                body = str(message) + signature
            else:
                body = str(message)
            msg.attach(MIMEText(body, 'plain'))
            # Connect and send
            if server == 'localhost':  # From localhost
                smtp = smtplib.SMTP(server)
                smtp.sendmail(fromaddr, toaddr, msg.as_string())
            else:  # with e.g. gmail
                server = smtplib.SMTP(server, port)
                server.starttls()
                server.login(fromaddr, password)
                server.sendmail(fromaddr, recipients, msg.as_string())
                server.quit()
            self.logger.info("Mail (Subject:%s) sent" %
                             (str(subject)))
        except Exception as e:
            self.logger.warning("Could not send mail, error: %s." % e)
            try:
                server.quit()
            except:
                pass
            return -1
        return 0

    def sendSMS(self, phonenumber, message):
        '''
        Sends an SMS.
        This works with sms sides which provieds sms sending by email.
        '''
        # Get connection details
        connection_details = self.getConnectionDetails('sms')
        if connection_details is None:
            return -1
        # Compose connection details and addresses
        try:
            server = connection_details['server']
            identification = connection_details['identification']
            contactaddr = sconnection_details['contactaddr']
            fromaddr = connection_details['fromaddr']
            if not phonenumber:
                self.logger.warning("No phonenumber given. "
                                    "Can not send SMS.")
                return 0
            # Server has different type request for 1 or several numbers.
            elif len(phonenumber) == 1:
                toaddr = str(identification) + '.' + \
                    phonenumber[0] + '@' + str(server)
                Bcc = None
            elif len(phonenumber) > 1:
                toaddr = fromaddr
                Bcc = [str(identification) + '.' + str(number) +
                       '@' + str(server) for number in phonenumber]
            message = str(message)
            subject = ''
            # Long SMS (>160 characters) cost more and are shortened
            if len(message) > 155:
                self.logger.warning("SMS message exceets limit of 160 "
                                    "characters (%s characters). Message will "
                                    "be cut off." % str(len(message)))
                message = message[:155]
            Cc = None
            if self.sendEmail(toaddr=toaddr,
                              subject=subject,
                              message=message,
                              Cc=Cc, Bcc=Bcc,
                              add_signature=False) == -1:
                self.logger.error("Could not send SMS! "
                                  "Email to SMS not working.")
                return -1

        except Exception as e:
            self.logger.error("Could not send sms, error: %s." % e)
            return -1
        return 0
<|MERGE_RESOLUTION|>--- conflicted
+++ resolved
@@ -16,20 +16,7 @@
         """
         self.logger = logging.getLogger(self.__class__.__name__)
         self.db = db
-<<<<<<< HEAD
-        details = self.db._check('settings','contacts').find_one(
-                {'contact_details' : {'$exists' : 1}})['contact_details']
-        self.mailconnection_details = details['mail']
-        self.smsconnection_details = details['sms']
-        if not self.mailconnection_details:
-            self.logger.critical("No Mail connection details loaded! Will not "
-                                 "be able to send warnings and alarms!")
-        if not self.smsconnection_details:
-            self.logger.critical("No SMS connection details loaded! Will not "
-                                 "be able to send alarms by sms!")
-=======
 
->>>>>>> 2198ecbf
     def close(self):
         self.db = None
         return
@@ -42,41 +29,19 @@
         detail_doc = self.db.readFromDatabase('settings','alarm_config',
                 {'connection_details' : {'$exists' : 1}}, onlyone=True)
         try:
-<<<<<<< HEAD
-            details = self.db._check('settings','contacts').find_one(
-                    {'contact_details' : {'$exists' : 1}})['contact_details']
-            if 'mail' in which:
-                self.mailconnection_details = details['mail']
-            else:
-                self.smsconnection_details = details['sms']
-        except Exception as e:
-            self.logger.error('Could not load email connection details!')
-=======
             return detail_doc[which]
         except KeyError:
             self.logger.critical('Could not load connection details for %s' % which)
             return None
->>>>>>> 2198ecbf
 
     def sendEmail(self, toaddr, subject, message, Cc=None, Bcc=None, add_signature=True):
         '''
         Sends an email. Make sure toaddr is a list of strings.
         '''
-<<<<<<< HEAD
-        return 0
-        # Get connections details
-        if not self.mailconnection_details:
-            self.getConnectionDetails('mail')
-            if not self.mailconnection_details:
-                self.logger.critical("No email connection details loaded! "
-                                     "Not able to send warnings and alarms!")
-                return -1
-=======
         # Get connectioins details
         connection_details = self.getConnectionDetails('email')
         if connection_details is None:
             return -1
->>>>>>> 2198ecbf
         try:
             # Compose connection details and addresses
             now = datetime.datetime.now().strftime('%Y-%m-%d %H:%M:%S')
