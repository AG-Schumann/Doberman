--- conflicted
+++ resolved
@@ -132,7 +132,6 @@
                 return 1
         return 0
 
-<<<<<<< HEAD
     def StoreCommand(self, command):
         controller, cmd = command.split(maxsplit=1)
         if self.insertIntoDatabase('logging', 'commands',
@@ -156,91 +155,6 @@
             return -1
         return 0
 
-    def getConfigFromBackup(self, filename='configBackup.txt'):
-        """
-        Reads the config from the file configBackup.txt.
-        Only use this if no connection to the database exists.
-        """
-        try:
-            with open(os.path.join('settings',filename), 'r') as f:
-                self.logger.info("Reading config from %s..." % filename)
-                configBackup = f.read()
-        except Exception as e:
-            self.logger.warning("Can not read from configBackup.txt. %s" % e)
-            return -2
-        if not configBackup:
-            self.logger.warning("Can not read config from configBackup.txt. "
-                                "File empty")
-            return -2
-        self.logger.info("Backup file dates from %s" %
-                (configBackup.splitlines()[0].split(': ')[1]))
-        configBackup = configBackup[1:]  # strips first line with date
-        c_backup = {}
-        for blob in configBackup.split('#')[:-1]:
-            try:
-                d = eval(blob)
-            except Exception as e:
-                self.logger.error('Error parsing config backup: %s' % e)
-                return -1
-            else:
-                c_backup[d['name']] = d
-        return c_backup
-
-    def refreshContactsBackup(self):
-        """
-        Refreshes or creates the file contactsBackup.txt with the contacts
-        stored in the database.
-        """
-        self.logger.info("Writing new contacts to contactsBackup.txt...")
-        try:
-            self._contacts = self.readContacts()
-            if not self._contacts or self._contacts == -1:
-                self.logger.warning("Could not load contacts. Can not "
-                                    "write contactsBackup.txt.")
-                return -1
-            with open(os.path.join('settings','contactsBackup.txt'), 'w') as f:
-                f.write("# Backup file of the contacts table in DobermanDB. "
-                        "Updated: %s" % str(datetime.datetime.now()))
-                for _,contact in self._contacts.items():
-                        f.write("%s\n#\n" % contact)
-        except Exception as e:
-            self.logger.warning("Can not refresh contactsBackup.txt. Error %s." % e)
-            return -1
-        self.logger.info("Successfully refreshed contactsBackup.txt.")
-        return 0
-
-    def getContactsFromBackup(self, status=None):
-        """
-        Reads the contacts from the file contactsBackup.txt.
-        Only use this if no connection to the database exists.
-        """
-        try:
-            with open(os.path.join('settings','contactsBackup.txt'), 'r') as f:
-                self.logger.info("Reading config from contactsBackup.txt...")
-                contactsBackup = f.read()
-        except Exception as e:
-            self.logger.warning("Can not read from contactsBackup.txt. %s" % e)
-            return -1
-        if not contactsBackup:
-            self.logger.warning("Can not read config from configBackup.txt. "
-                                "File empty")
-            return -1
-        self.logger.info("Contacts backup file dates from %s" %
-                (contactsBackup.splitlines()[0].split(": ")[1]))
-        c_backup = {}
-        contactsBackup = contactsBackup[1:]  # strips first line with date
-        for blob in contactsBackup.split('#')[:-1]:
-            try:
-                c = eval(blob)
-            except Exception as e:
-                self.logger.error('Error parsing config backup: %s' % e)
-                return -1
-            else:
-                c_backup[c['name']] = c
-        return c_backup
-
-=======
->>>>>>> 0dc3c6f0
     def addAlarmToHistory(self, document):
         """
         Adds the alarm to the history.
