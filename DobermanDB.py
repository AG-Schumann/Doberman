--- conflicted
+++ resolved
@@ -104,24 +104,8 @@
             return 1
         return 0
 
-<<<<<<< HEAD
-    def GetData(self, plugin_name, start_time, data_index, end_time=None):
-        collection = self._check('data', plugin_name)
-        query = {'when' : {'$gte' : start_time}}
-        if end_time is not None:
-            query['when'].update({'$lte' : end_time})
-        projection = {'when' : 0, '_id' : 0}
-        b = []
-        for row in collection.find(query, projection):
-            b.append(row['data'][data_index])
-        return b
-
-    def Distinct(self, db_name, collection_name, field, cuts={}):
-        return self._check(db_name, collection_name).distinct(field, cuts)
-=======
     def Distinct(self, db_name, collection_name, field, cuts={}, **kwargs):
         return self._check(db_name, collection_name).distinct(field, cuts, **kwargs)
->>>>>>> 00416a81
 
     def Count(self, db_name, collection_name, cuts, **kwargs):
         return self._check(db_name, collection_name).count_documents(cuts, **kwargs)
