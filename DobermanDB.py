#!/usr/bin/env python3
import time
import logging
from argparse import ArgumentParser
import _thread
import datetime
import pymongo
import os.path
import time
import utils


class DobermanDB(object):
    """
    Class to handle interfacing with the Doberman database
    """

    client = None

<<<<<<< HEAD
    def __init__(self):
        self.logger = logging.getLogger(__name__)
=======
    def __init__(self, opts):
        self.logger = logging.getLogger(__name__)
        self.opts = opts
        #self.alarmDistr = alarmDistribution.alarmDistribution(self.opts)
>>>>>>> 751b8e3a
        # Load database connection details
        try:
            with open(os.path.join('settings','Database_connectiondetails.txt'), 'r') as f:
                conn_details = eval(f.read())
        except Exception as e:
            print("Can not load database connection details. "
                                "Trying default details. Error %s" % e)
            conn_details = {'host' : 'localhost', 'port' : 13178}

        self._connect(**conn_details)
        # load config details
        self._config = self.getConfig()

    def close(self):
        if self.client:
            self.client.close()
            self.client = None

    def __del__(self):
        self.close()
        return

    def __exit__(self):
        self.close()
        return

    @classmethod
    def _connect(cls, host, port, username=None, password=None):
        if cls.client:
            return
        cls.client = pymongo.MongoClient(host=host, port=port)#, username=username, password=password)

    def _check(self, db_name, collection_name):
        """
        Returns the requested collection and logs if the database/collection don't yet exist
        """
        if db_name not in self.client.list_database_names():
            self.logger.debug('Database %s doesn\'t exist yet, creating it...' % db_name)
        elif collection_name not in self.client[db_name].collection_names(False):
            self.logger.debug('Collection %s not in database %s, creating it...' % (collection_name, db_name))
            self.client[db_name].create_collection(collection_name)
        return self.client[db_name][collection_name]

    def insertIntoDatabase(self, db_name, collection_name, document):
        """
        Inserts document(s) into the specified database/collection
        """
        collection = self._check(db_name, collection_name)
        if isinstance(document, (list, tuple)):
            result = collection.insert_many(document)
            if len(result.inserted_ids) != len(document):
                self.logger.error('Inserted %i intries instead of %i into %/%s' % (
                    len(result.inserted_ids), len(document), db_name, collection_name))
                return -1
            return 0
        elif isinstance(document, dict):
            result = collection.insert_one(document)
            if result.acknowledged:
                return 0
            else:
                return 1
        else:
            self.logger.error('Not sure what to do with %s type' % type(document))
            return -1

<<<<<<< HEAD
    def readFromDatabase(self, db_name, collection_name, cuts=None, projection={}):
=======
    def readFromDatabase(self, db_name, collection_name, cuts=None, onlyone=False, projection={'_id' : 0}):
>>>>>>> 751b8e3a
        """
        Finds one or more documents that pass the specified cuts
        """
        collection = self._check(db_name,collection_name)
        return collection.find(cuts, projection)

<<<<<<< HEAD
    def updateDatabase(self, db_name, collection_name, cuts, updates):
=======
    def updateDatabase(self, db_name, collection_name, cuts={}, updates={}, onlyone=True):
>>>>>>> 751b8e3a
        """
        Updates documents that meet pass the specified cuts
        """
        collection = self._check(db_name, collection_name)
<<<<<<< HEAD
        ret = collection.update_many(cuts, updates)
        if ret['ok'] != 1:
            return 1
=======
        if onlyone:
            ret = collection.update_one(cuts, updates)
        else:
            ret = collection.update_many(cuts, updates)
        self.logger.debug('Updated %i documents in %s/%s' % (ret.modified_count, db_name, collection_name))
>>>>>>> 751b8e3a
        return 0

    def deleteFromDatabase(self, db_name, collection_name=None, which_document=None):
        """
        Deletes a document, collection, or database
        """
        if collection_name:
            collection = self._check(db_name, collection_name)
            if which_document:  # remove document
                self.logger.debug('Removing document %s from %s/%s' % (
                    which_document, db_name, collection_name))
                ret = collection.remove(which_document)
                if ret['ok'] != 1:
                    self.logger.error('Document removal failed!')
                    return 1
            else:  # remove collection
                self.logger.info('Dropping collection %s from %s' % (collection_name, db_name))
                if not collection.drop():
                    self.logger.error('Collection removal failed!')
                    return 1
        else:  # remove database
            if which_document:
                self.logger.error('Do you know what you\'re doing?')
                return 2
            db = self.client[db_name]
            self.logger.info('Dropping database %s' % db_name)
            ret = db.dropDatabase()
            if ret['ok'] != 1:
                self.logger.error('Database removal failed!')
                return 1
        return 0

<<<<<<< HEAD
=======
    def refreshConfigBackup(self):
        """
        Writes the current config from the Database to the file configBackup.txt
        """
        try:
            with open(os.path.join('settings','configBackup.txt'), 'w') as f:
                f.write("# Backup file of the config table in DobermanDB. "
                        "Updated: %s\n" % str(datetime.datetime.now()))
                self.logger.info("Writing new config to configBackup.txt...")
                for _,controller in self._config.items():
                    f.write('%s\n#\n' % controller)
        except Exception as e:
            self.logger.warning("Can not refresh configBackup.txt. %s." % e)
            return -1
        return 0

    def getConfigFromBackup(self, filename='configBackup.txt'):
        """
        Reads the config from the file configBackup.txt.
        Only use this if no connection to the database exists.
        """
        try:
            with open(os.path.join('settings',filename), 'r') as f:
                self.logger.info("Reading config from %s..." % filename)
                configBackup = f.read()
        except Exception as e:
            self.logger.warning("Can not read from configBackup.txt. %s" % e)
            return -2
        if not configBackup:
            self.logger.warning("Can not read config from configBackup.txt. "
                                "File empty")
            return -2
        self.logger.info("Backup file dates from %s" %
                (configBackup.splitlines()[0].split(': ')[1]))
        configBackup = configBackup[1:]  # strips first line with date
        c_backup = {}
        for blob in configBackup.split('#')[:-1]:
            try:
                d = eval(blob)
            except Exception as e:
                self.logger.error('Error parsing config backup: %s' % e)
                return -1
            else:
                c_backup[d['name']] = d
        return c_backup

    def refreshContactsBackup(self):
        """
        Refreshes or creates the file contactsBackup.txt with the contacts
        stored in the database.
        """
        self.logger.info("Writing new contacts to contactsBackup.txt...")
        try:
            self._contacts = self.readContacts()
            if not self._contacts or self._contacts == -1:
                self.logger.warning("Could not load contacts. Can not "
                                    "write contactsBackup.txt.")
                return -1
            with open(os.path.join('settings','contactsBackup.txt'), 'w') as f:
                f.write("# Backup file of the contacts table in DobermanDB. "
                        "Updated: %s" % str(datetime.datetime.now()))
                for _,contact in self._contacts.items():
                        f.write("%s\n#\n" % contact)
        except Exception as e:
            self.logger.warning("Can not refresh contactsBackup.txt. Error %s." % e)
            return -1
        self.logger.info("Successfully refreshed contactsBackup.txt.")
        return 0

    def getContactsFromBackup(self, status=None):
        """
        Reads the contacts from the file contactsBackup.txt.
        Only use this if no connection to the database exists.
        """
        try:
            with open(os.path.join('settings','contactsBackup.txt'), 'r') as f:
                self.logger.info("Reading config from contactsBackup.txt...")
                contactsBackup = f.read()
        except Exception as e:
            self.logger.warning("Can not read from contactsBackup.txt. %s" % e)
            return -1
        if not contactsBackup:
            self.logger.warning("Can not read config from configBackup.txt. "
                                "File empty")
            return -1
        self.logger.info("Contacts backup file dates from %s" %
                (contactsBackup.splitlines()[0].split(": ")[1]))
        c_backup = {}
        contactsBackup = contactsBackup[1:]  # strips first line with date
        for blob in contactsBackup.split('#')[:-1]:
            try:
                c = eval(blob)
            except Exception as e:
                self.logger.error('Error parsing config backup: %s' % e)
                return -1
            else:
                c_backup[c['name']] = c
        return c_backup

>>>>>>> 751b8e3a
    def addAlarmToHistory(self, document):
        """
        Adds the alarm to the history.
        """
        if self.insertIntoDatabase('logging','alarm_history',document):
            self.logger.warning('Could not add entry to alarm history!')
            return -1
        return 0

    def addSettingToConfigHistory(self, controller):
        """
        Adds the current setting of a controller to the config history
        """
        if self.insertIntoDatabase("logging","config_hist",
                controller.update({'when' : datetime.datetime.now()})):
            self.logger.warning('Could not add %s to config history' % controller['name'])
            return 1
        return 0

    def readConfig(self, name='all'):
        """
        Reads the table config in the database.
        """
        if name == 'all':
            controller = self.readFromDatabase('config', 'controllers', onlyone=False)
        else:
            controller = self.readFromDatabase('config', 'controllers', cuts={'name' : name}, onlyone=True)

        if not controller:
            if name == 'all':
                self.logger.info("Config table empty.")
                return 'EMPTY'
            else:
                self.logger.warning("No controller with name '%s' "
                                    "found in DB" % str(name))
        elif controller == -1:
            self.logger.warning("Can not read from config table in DobermanDB. "
                                "Database interaction error.")
            return -1

        config_dict = {}
        if name=='all':
            # list of dicts
            for row in controller:
                controller_name = row['name']
                config_dict[controller_name] = row
            return config_dict
        else:
            return controller
        return config_dict

    def printParameterDescription(self):
        """
        This function prints all information for each parameter
        which should be entered in the config database table.
        """
        text = []
        text.append("Name: -- Name of your device. "
                    "Make sure your Plugin class is named the same.")
        text.append("Status: -- ON/OFF: is your instrument (or plugin) turned on or not. Resp."
                    " should it collect data over the Doberman slow control.")
        text.append("Alarm Status: -- ON/OFF,...: "
                    "Should your device send warnings and alarms if your data "
                    "is out of the limits\n "
                    "   or your device reports an error or sends no data.\n "
                    "   This can be individual for each value in one readout. "
                    "E.g: ON,OFF,ON")
        text.append("Lower Warning Level -- : Float,...: "
                    "Enter the lower warning level for your data values.\n "
                    "   If the values are below this limit a warning (email) "
                    "will be sent if the alarm status is ON.\n "
                    "   This can be set individually for each value in one "
                    "readout. E.g: 1.25,54,0.")
        text.append("Higher Warning Level: -- Float,...: "
                    "Enter the higher warning level for your data values. "
                    "Analog Lower Warning Level.")
        text.append("Lower Alarm Level: --  Float,...: "
                    "Enter the higher warning level for your data values.\n "
                    "   If the values are below this limit a alarm (SMS) will "
                    "be sent if the alarm status is ON.\n "
                    "   This can be set individual for each value in one "
                    "readout. E.g: 1.25,54,0.")
        text.append("Higher Alarm Level: -- Float,...: "
                    "Enter the higher warning level for your data values. "
                    "Analog Lower Alarm Level.")
        text.append("Readout interval: -- How often (in seconds) should your "
                    "device read the data and send it to Doberman. "
                    "Default = 5 seconds")
        text.append("Alarm recurrence: -- How many times in a row has the "
                    "data to be out of the warning/alarm limits before an "
                    "alarm/warning is sent.")
        for sentence in text:
            print("\n - " + sentence)

    def changeControllerByKeyboard(self, change_all=True):
        n = 'n'
        print('\n' + 60 * '-' + '\nUpdate plugin settings. '
              'The following parameters can be changed:\n')
        self.printParameterDescription()
        print('\n' + 60 * '-')
        print('  - No string signs (") needed.\n  '
              '- Split arrays with comma (no spaces after it), '
              'no brackets needed!  \n  '
              '- Enter 0 for no or default value,  \n  '
              '- Enter n for no change.')
        print('\n' + 60 * '-' + '\n Choose the controller you want to change. ')
        devices = list(self._config.keys())
        for number, controller in enumerate(devices):
            print("%s:\t%s" % (str(number), controller))
        # Enter name to find controller
        existing_names = devices
        existing_numbers = list(map(str, list(range(len(existing_names)))))
        existing_devices = existing_names + existing_numbers
        text = "\nEnter controller number or alternatively its name:"
        name = utils.getUserInput(text, input_type=[str],
                                 be_in=existing_devices)
        try:
            controller = self._config[name]
        except KeyError:
            name = devices[int(name)]
            controller = self._config[name]

        # Print current parameters and infos.
        print('\n' + 60 * '-' + '\n')
        print('The current parameters are:\n')
        for i,key in enumerate(controller.keys()):
            if i == int(len(controller)/2):
                print()
            print("{:>16}: {} ".format(key, controller[key]))
        print(60 * '-')
        print('Which parameter(s) do you want to change?')
        which = utils.getUserInput('Parameter:', input_type=[str],be_in=controller.keys(),exceptions=['n'])
        changes = []
        while which != 'n':
            if which == 'status':
                text = 'Controller %s: Status (ON/OFF):' % name
<<<<<<< HEAD
                status = utils.getUserInput(text, input_type=[str], be_in['ON','OFF','n'])
=======
                status = self.getUserInput(text, input_type=[str], be_in=['ON','OFF','n'])
>>>>>>> 751b8e3a
                if status != 'n':
                    controller['status'] = status
                    changes.append(which)
            elif which == 'alarm_status':
                text = 'Controller %s: alarm status (ON/OFF, ON/OFF...):' % name
<<<<<<< HEAD
                val = utils.getUserInput(text, input_type=[str], be_in['ON','OFF'],
=======
                val = self.getUserInput(text, input_type=[str], be_in=['ON','OFF'],
>>>>>>> 751b8e3a
                        be_array=True,exceptions=['n'])
                if val != 'n':
                    controller[which] = utils.adjustListLength(val, controller['number_of_data'], 'OFF', which)
                    changes.append(which)
            elif which in ['alarm_low', 'alarm_high', 'warning_low', 'warning_high']:
                text = 'Controller {name} {wh[1]} {wh[0]} level(s) (float(s)):'.format(
                        name=name,wh=which.split('_'))
                vals = utils.getUserInput(text, input_type=[int, float], be_array=True, exceptions=['n'])
                if vals != 'n':
                    controller[which] = utils.adjustListLength(vals, controller['number_of_data'], 0, which)
                    changes.append(which)
            elif which == 'readout_interval':
                text = 'Controller %s readout interval (int):' % name
<<<<<<< HEAD
                val = utils.getUserInput(text, input_type[int, float], limits=[1, 86400], exceptions=['n'])
=======
                val = self.getUserInput(text, input_type=[int, float], limits=[1, 86400], exceptions=['n'])
>>>>>>> 751b8e3a
                if val != 'n':
                    controller[which] = val
                    changes.append(which)
            elif which == 'alarm_recurrence':
                text = 'Controller %s alarm recurrence (# consecutive values past limits before issuing warning/alarm' % name
<<<<<<< HEAD
                val = utils.getUserInput(text, input_type[int], limits=[1,99], exceptions=['n'])
=======
                val = self.getUserInput(text, input_type=[int], limits=[1,99], exceptions=['n'])
>>>>>>> 751b8e3a
                if val != 'n':
                    controller[which] = utils.adjustListLength(val, controller['number_of_data'], 1, which)
                    changes.append(which)
            else:
                print('Can\'t change %s here' % which)
<<<<<<< HEAD
            which = utils.getUserInput('Parameter:', input_type=[str],be_in=controller.keys(),exceptions=['n'])

        if changes:
            updates = {'$set' : {key: controller[key] for key in changes}}
            if self.updateDatabase('config','controllers',cuts={'name' : name}, updates):
=======
            which = self.getUserInput('Parameter:', input_type=[str],be_in=list(controller.keys()),exceptions=['n'])

        if changes:
            updates = {'$set' : {key, controller[key]} for key in changes}
            if self.updateDatabase('config','controllers',cuts={'name' : name}, updates=updates):
>>>>>>> 751b8e3a
                self.logger.error('Could not update controller %s' % name)

        print(60 * '-')
        print('New controller settings:')
        for i, key in enumerate(controller.keys()):
            if i == int(len(controller)):
                print()
            print("{:>16}: {}".format(key, str(controller[key])))
        print(60 * '-')
        self.addSettingToConfigHistory(controller)
<<<<<<< HEAD
=======
        self.refreshConfigBackup()

    def removeControllerFromConfig(self):
        '''
        Deletes a controller from the config table.
        Asks if Data table should be deleted as well.
        '''
        if self._config == "EMPTY":
            print("Config empty. Can not remove a controller.")
            return
        y, Y = 'y', 'Y'
        n, N = 'n', 'N'
        existing_names = list(self._config.keys())
        # Ask for controller to delete and confirmation.
        text = ("\nEnter the name of the controller you would like to remove "
                "from config:")
        name = self.getUserInput(text,
                                 input_type=[str],
                                 be_in=existing_names)
        text = ("Do you really want to remove %s from the config table? (y/n) "
                "THIS CANNOT BE UNDONE." % name)
        confirmation = self.getUserInput(text,
                                         input_type=[str],
                                         be_in=[y, Y, n, N])
        if confirmation not in [y, Y]:
            return 0
        # Delete from the database
        if self.deleteFromDatabase('config','controllers',{'name' : name}):
            self.logger.warning("Can not remove %s from config. Database "
                                "interaction error." % name)
            return -1
        self.logger.info(
            "Successfully removed %s from the config table." % name)
        # Ask for deleting data table as well.
        text = ("\nDo you also want to delete the data table of %s? (y/n)? "
                "All stored data will be lost." % (name))
        drop_table = self.getUserInput(text,
                                       input_type=[str],
                                       be_in=[y, Y, n, N])
        if drop_table not in [y, Y]:
            return 0
        # Delete data table in the database.
        if self.deleteFromDatabase('data', name):
            self.logger.warning(
                "Can not delete data from %s. Database interaction error." % name)
            return -1
        self.logger.info("Successfully deleted all data from %s." % name)

    def recreateTableDefaultSettings(self, force_to=False):
        """
        (Re)Creates the Doberman general (default) settings
        """
        if not force_to:
            y, Y = 'y', 'Y'
            n, N = 'n', 'N'
            text = ("Are you sure you want to (clear and) recreate table "
                "'default_settings'? All saved defaults will be lost. (y/n)?")
            user_input = self.getUserInput(text,
                                           input_type=[str],
                                           be_in=[y, Y, n, N])
            if user_input not in ['Y', 'y']:
                return
        self.deleteFromDatabase('config', collection_name='default_settings')
        default_settings = None
        # Fill with standard defaults:
        with open(os.path.join('settings','default_settings.txt'),'r') as f:
            default_settings = f.read()
        if not default_settings:
            self.logger.error('Could not read default settings from file!')
            return -1
        try:
            default_settings = eval(default_settings)
        except Exception as e:
            self.logger.error('Could not parse default settings: %s' % e)
            return -1
        if self.insertIntoDatabase('config','default_settings',default_settings):
            self.logger.error("Error recreating default_settings in database")
            return -1
        return 0
>>>>>>> 751b8e3a

    def updateDefaultSettings(self):
        """
        Updates the default Doberman settings
        """
        settings = self.getDefaultSettings()
        if settings == -1:
            return -1
        q, Q = 'q', 'q'
        print("\nThe following Doberman settings are stored:")
        for k, v in settings.items():
            print('%s: %s' % (k, v))
        while True:
            text= ("\nEnter name of entry you would like to change or 'q' "
                   "to quit.")
            key = utils.getUserInput(text,
                                    input_type=[str],
                                    be_in=list(settings.keys()),
                                    exceptions = [q, Q])
            if key in [q, Q]:
                break
            if key == 'tty_update':
                print('Can\'t update that here!')
                continue
            text = ("Enter new value for %s:" % (user_input))
            if user_input == "loglevel":
                input_type = [int]
                be_in = [0, 10, 20, 30, 40, 50]
                be_array = False
            else:
                input_type = [int]
                be_in = None
                be_array = False
            value = utils.getUserInput(text,
                                      input_type=input_type,
                                      be_in=be_in,
                                      be_array=be_array)
            if self.updateDatabase('config','default_settings',cuts={'parameter' : key},
                    update = {'$set' : {'value' : value}}):
                self.logger.error('Could not update %s' % key)
            else:
                self.logger.info("Updated %s." % key)
        print("New settings are:")
        newsettings = self.getDefaultSettings()
        for k,v in newsettings.items():
            print('%s: %s' % (k,v))
        return

    def getDefaultSettings(self, name=None):
        """
        Reads default Doberman settings from database.
        Returns a dict or the specified value
        """
        cursor = self.readFromDatabase('config','default_settings')
        if cursor.count() == 0:
            self.logger.warning('Unable to read default settings')
            return -1
        settings = {}
        for row in cursor:
            if row['parameter'] == 'tty_update':
                settings[row['parameter']] = row['value']
            else:
                settings[row['parameter']] = int(row['value'])
        if not name:
            return settings
        else:
            try:
                settings = settings[name]
            except KeyError as e:
                self.logger.error("Can not read default setting %s: %s" % (name, e))
            except Exception as e:
                self.logger.error("Can not read defaut settings. %s" % e)
                return -1
        return settings

    def readContacts(self,status=None):
        """
        Reads contacts from database.
        """
        if not status:
            cursor = self.readFromDatabase('config','contacts')
        else:
            cursor = self.readFromDatabase('config','contacts', cuts={'status' : status})
        if cursor.count() == 0:
            self.logger.warning("No contacts found (with status %s)" % str(status))
            contacts = {}
        elif cursor == -1:
            self.logger.warning("Can not read from contact table in database. "
                                "Database interaction error.")
            return -1
        contacts = []
        for row in cursor:
            contacts.append(row)
        return contacts

    def updateContactsByKeyboard(self):
        """
        Update active contacts
        """
        contacts = self.getContacts()
        existing_numbers = list(map(str, range(len(contacts))))
        # Print informations
        print('\n' + 60 * '-' + '\n')
        print('  - No string signs (") needed.\n  '
              '- Split arrays with comma (no spaces after it), '
              'no brackets needed!\n  '
              '- Enter 0 for no or default value\n  '
              '- Enter n for no change (in update mode only)')
        print('\n' + 60 * '-' +
              '\n  Saved contacts are:\n  (Name, Status, Email, Phone)\n')
        if contacts == -1:
            self.logger.error("Could not load contacts.")
            return -1
        for key in contacts:
            for f in contacts[key]:
                print('%s: %s' % f, contacts[key][f])
            print()
        print('\n' + 60 * '-' + '\n')

        # Change contact
        text = "Enter the number of the contact you would like to update"
        name = utils.getUserInput(text,
                                 input_type=[str],
                                 be_in=existing_numbers)
        original_contact = contacts[list(contacts.keys())[int(name)]]
        # Status
        text = ("Enter new status of contact '%s' (or n for no change). "
                    "It can be 'ON' (all notifications), "
                    "'OFF' (no notifications), 'MAIL' (only by email), "
                    "'TEL' (only by phone)." % name)
<<<<<<< HEAD
            status = utils.getUserInput(text,
                                       input_type=[str],
                                       be_in=['ON', 'OFF', 'MAIL', 'TEL', 'n'])
            if status != 'n':
                original_contact['status'] = status
                if self.updateDatabase('config', 'contacts', cuts={'name' : original_contact['name']},
                        update={'$set' : {'status' : status}}):
                    self.logger.error()
                    return -1
=======
        status = self.getUserInput(text,
                                    input_type=[str],
                                    be_in=['ON', 'OFF', 'MAIL', 'TEL', 'n'])
        if status != 'n':
            original_contact['status'] = status
            if self.updateDatabase('config', 'contacts', cuts={'name' : original_contact['name']},
                    update={'$set' : {'status' : status}}):
                self.logger.error()
                return -1
>>>>>>> 751b8e3a
        return 0

    def writeDataToDatabase(self, name, when, data, status):
        """
        Writes data to the database
        Status:
          0 = OK,
          -1 = no connection,
          -2 = No error status aviable (ok)
          1-9 = Warning
          >9 = Alarm
        """

        if self.insertIntoDatabase('data', name, {'when' : when, 'data' : data, 'status' : status}):
            self.logger.warning("Can not write data from %s to Database. "
                                "Database interaction error." % name)
            return -1
<<<<<<< HEAD
        return 0

=======
        if self.logger.getEffectiveLevel() > 15:
            self.logger.info("Stored %i values from %s" % (len(data), name))
        else:
            self.logger.debug("Stored values from %s: %s" % (name, data))
        return 0

    def getConfig(self, name=None):
        """
        This function retruns the config data.
        Controller format:
        {'name' : controller_name,
         'status' : 'ON'/'OFF',
         'alarm_status' : ['ON','OFF'],
         'warning_low' : [0.0, 0.0],
         'warning_high' : [1.0, 1.0],
         'alarm_low' : [0.0, 0.0],
         'alarm_high' : [1.0, 1.0],
         'readout_interval' : 5,
         'alarm_recurrence' : 10,
         'description' : ['one sensor', 'different sensor'],
         'number_of_data' : 2,
         'addresses' : {'serialID' : '2303',
                        'ttyUSB' : '-1'
                       },
         'additional_parameters' : ''
        }
        """
        config = self.readConfig()
        if config in ['', -1, -2]:
            config = self.getConfigFromBackup()
            if config == -2:
                self.logger.warning("Can not read plugin settings properly.")
                return -1
        if config == {}:  # If config is empty (No controllers)
            return -2
        if not name:
            return config
        else:
            try:
                return config[name]
            except KeyError:
                return -3

>>>>>>> 751b8e3a
    def updateConfig(self, old_config):
        """
        Updates the config variable.
        Takes deleted settings from the old config,
        so that the running software is not running out of informations
        for a certain Plugin.
        """
        new_config = self.getConfig()
        if new_config in [-1, -2, -3]:
            return -1
        new_names = list(new_config.keys())
        old_names = list(old_config.keys())
        for name in old_names:
            if name not in new_names:
                new_config[name] = old_config[name].copy()
        return new_config
<<<<<<< HEAD
=======

    def __limitMapper__(self, limit):
        if not isinstance(limit, int) or limit == -1:
            return "ALL"
        return limit

    def __datetime2tuple__(self, datetimestamp):
        if not isinstance(datetimestamp, list) and not isinstance(datetimestamp, tuple):
            if not isinstance(datetimestamp, datetime.datetime):
                self.logger.error("Wrong format for datetime "
                                  "(Type of %s = %s)" %
                                  (str(datetimestamp),
                                   str(type(datetimestamp))))
                return -1
            return (datetimestamp, datetime.datetime.now())
        return -1

    def __input_eval__(self, inputstr, literaleval=True):
        if not isinstance(inputstr, str):
            self.logger.error("Input is no string. Expected string!")
            return -1
        inputstr = inputstr.lstrip(' \t\r\n\'"').rstrip(
            ' \t\r\n"\'').expandtabs(4)
        if literaleval:
            try:
                return literal_eval(inputstr)
            except:
                return str(inputstr)#.decode('utf_8', 'replace'))
        else:
            return str(inputstr)#.decode('utf_8', 'replace'))

    def storeSettingsFromFile(self, filename):
        """
        Stores Plugin settings from a file to the database
        Caution: May overwrite other settings
        """
        all_settings = self.getConfigFromBackup(filename)
        if not all_settings or all_settings in [-1, -2]:
            print("Error: Can not load settings from file '%s'" % filename)
            raise IOError("File '%s' not found!" % filename)
        existing_names = list(self.getConfig().keys())
        for key in all_settings:
            if key in existing_names:
                settings = all_settings[key]
                ret = self.updateDatabase('config','controllers', update={'$set' : settings},
                        cuts={'name' : key})
            else:
                ret = self.insertIntoDatabase('config','controllers', settings)
            if ret:
                self.logger.warning("Can not update config from file %s." % filename)
                raise IOError("Dababase interaction error!")
        return
>>>>>>> 751b8e3a
<|MERGE_RESOLUTION|>--- conflicted
+++ resolved
@@ -17,15 +17,8 @@
 
     client = None
 
-<<<<<<< HEAD
     def __init__(self):
         self.logger = logging.getLogger(__name__)
-=======
-    def __init__(self, opts):
-        self.logger = logging.getLogger(__name__)
-        self.opts = opts
-        #self.alarmDistr = alarmDistribution.alarmDistribution(self.opts)
->>>>>>> 751b8e3a
         # Load database connection details
         try:
             with open(os.path.join('settings','Database_connectiondetails.txt'), 'r') as f:
@@ -91,37 +84,21 @@
             self.logger.error('Not sure what to do with %s type' % type(document))
             return -1
 
-<<<<<<< HEAD
-    def readFromDatabase(self, db_name, collection_name, cuts=None, projection={}):
-=======
-    def readFromDatabase(self, db_name, collection_name, cuts=None, onlyone=False, projection={'_id' : 0}):
->>>>>>> 751b8e3a
+    def readFromDatabase(self, db_name, collection_name, cuts=None, projection={'_id' : 0}):
         """
         Finds one or more documents that pass the specified cuts
         """
         collection = self._check(db_name,collection_name)
         return collection.find(cuts, projection)
 
-<<<<<<< HEAD
     def updateDatabase(self, db_name, collection_name, cuts, updates):
-=======
-    def updateDatabase(self, db_name, collection_name, cuts={}, updates={}, onlyone=True):
->>>>>>> 751b8e3a
         """
         Updates documents that meet pass the specified cuts
         """
         collection = self._check(db_name, collection_name)
-<<<<<<< HEAD
         ret = collection.update_many(cuts, updates)
         if ret['ok'] != 1:
             return 1
-=======
-        if onlyone:
-            ret = collection.update_one(cuts, updates)
-        else:
-            ret = collection.update_many(cuts, updates)
-        self.logger.debug('Updated %i documents in %s/%s' % (ret.modified_count, db_name, collection_name))
->>>>>>> 751b8e3a
         return 0
 
     def deleteFromDatabase(self, db_name, collection_name=None, which_document=None):
@@ -154,108 +131,6 @@
                 return 1
         return 0
 
-<<<<<<< HEAD
-=======
-    def refreshConfigBackup(self):
-        """
-        Writes the current config from the Database to the file configBackup.txt
-        """
-        try:
-            with open(os.path.join('settings','configBackup.txt'), 'w') as f:
-                f.write("# Backup file of the config table in DobermanDB. "
-                        "Updated: %s\n" % str(datetime.datetime.now()))
-                self.logger.info("Writing new config to configBackup.txt...")
-                for _,controller in self._config.items():
-                    f.write('%s\n#\n' % controller)
-        except Exception as e:
-            self.logger.warning("Can not refresh configBackup.txt. %s." % e)
-            return -1
-        return 0
-
-    def getConfigFromBackup(self, filename='configBackup.txt'):
-        """
-        Reads the config from the file configBackup.txt.
-        Only use this if no connection to the database exists.
-        """
-        try:
-            with open(os.path.join('settings',filename), 'r') as f:
-                self.logger.info("Reading config from %s..." % filename)
-                configBackup = f.read()
-        except Exception as e:
-            self.logger.warning("Can not read from configBackup.txt. %s" % e)
-            return -2
-        if not configBackup:
-            self.logger.warning("Can not read config from configBackup.txt. "
-                                "File empty")
-            return -2
-        self.logger.info("Backup file dates from %s" %
-                (configBackup.splitlines()[0].split(': ')[1]))
-        configBackup = configBackup[1:]  # strips first line with date
-        c_backup = {}
-        for blob in configBackup.split('#')[:-1]:
-            try:
-                d = eval(blob)
-            except Exception as e:
-                self.logger.error('Error parsing config backup: %s' % e)
-                return -1
-            else:
-                c_backup[d['name']] = d
-        return c_backup
-
-    def refreshContactsBackup(self):
-        """
-        Refreshes or creates the file contactsBackup.txt with the contacts
-        stored in the database.
-        """
-        self.logger.info("Writing new contacts to contactsBackup.txt...")
-        try:
-            self._contacts = self.readContacts()
-            if not self._contacts or self._contacts == -1:
-                self.logger.warning("Could not load contacts. Can not "
-                                    "write contactsBackup.txt.")
-                return -1
-            with open(os.path.join('settings','contactsBackup.txt'), 'w') as f:
-                f.write("# Backup file of the contacts table in DobermanDB. "
-                        "Updated: %s" % str(datetime.datetime.now()))
-                for _,contact in self._contacts.items():
-                        f.write("%s\n#\n" % contact)
-        except Exception as e:
-            self.logger.warning("Can not refresh contactsBackup.txt. Error %s." % e)
-            return -1
-        self.logger.info("Successfully refreshed contactsBackup.txt.")
-        return 0
-
-    def getContactsFromBackup(self, status=None):
-        """
-        Reads the contacts from the file contactsBackup.txt.
-        Only use this if no connection to the database exists.
-        """
-        try:
-            with open(os.path.join('settings','contactsBackup.txt'), 'r') as f:
-                self.logger.info("Reading config from contactsBackup.txt...")
-                contactsBackup = f.read()
-        except Exception as e:
-            self.logger.warning("Can not read from contactsBackup.txt. %s" % e)
-            return -1
-        if not contactsBackup:
-            self.logger.warning("Can not read config from configBackup.txt. "
-                                "File empty")
-            return -1
-        self.logger.info("Contacts backup file dates from %s" %
-                (contactsBackup.splitlines()[0].split(": ")[1]))
-        c_backup = {}
-        contactsBackup = contactsBackup[1:]  # strips first line with date
-        for blob in contactsBackup.split('#')[:-1]:
-            try:
-                c = eval(blob)
-            except Exception as e:
-                self.logger.error('Error parsing config backup: %s' % e)
-                return -1
-            else:
-                c_backup[c['name']] = c
-        return c_backup
-
->>>>>>> 751b8e3a
     def addAlarmToHistory(self, document):
         """
         Adds the alarm to the history.
@@ -392,21 +267,13 @@
         while which != 'n':
             if which == 'status':
                 text = 'Controller %s: Status (ON/OFF):' % name
-<<<<<<< HEAD
                 status = utils.getUserInput(text, input_type=[str], be_in['ON','OFF','n'])
-=======
-                status = self.getUserInput(text, input_type=[str], be_in=['ON','OFF','n'])
->>>>>>> 751b8e3a
                 if status != 'n':
                     controller['status'] = status
                     changes.append(which)
             elif which == 'alarm_status':
                 text = 'Controller %s: alarm status (ON/OFF, ON/OFF...):' % name
-<<<<<<< HEAD
                 val = utils.getUserInput(text, input_type=[str], be_in['ON','OFF'],
-=======
-                val = self.getUserInput(text, input_type=[str], be_in=['ON','OFF'],
->>>>>>> 751b8e3a
                         be_array=True,exceptions=['n'])
                 if val != 'n':
                     controller[which] = utils.adjustListLength(val, controller['number_of_data'], 'OFF', which)
@@ -420,39 +287,23 @@
                     changes.append(which)
             elif which == 'readout_interval':
                 text = 'Controller %s readout interval (int):' % name
-<<<<<<< HEAD
                 val = utils.getUserInput(text, input_type[int, float], limits=[1, 86400], exceptions=['n'])
-=======
-                val = self.getUserInput(text, input_type=[int, float], limits=[1, 86400], exceptions=['n'])
->>>>>>> 751b8e3a
                 if val != 'n':
                     controller[which] = val
                     changes.append(which)
             elif which == 'alarm_recurrence':
                 text = 'Controller %s alarm recurrence (# consecutive values past limits before issuing warning/alarm' % name
-<<<<<<< HEAD
                 val = utils.getUserInput(text, input_type[int], limits=[1,99], exceptions=['n'])
-=======
-                val = self.getUserInput(text, input_type=[int], limits=[1,99], exceptions=['n'])
->>>>>>> 751b8e3a
                 if val != 'n':
                     controller[which] = utils.adjustListLength(val, controller['number_of_data'], 1, which)
                     changes.append(which)
             else:
                 print('Can\'t change %s here' % which)
-<<<<<<< HEAD
             which = utils.getUserInput('Parameter:', input_type=[str],be_in=controller.keys(),exceptions=['n'])
 
         if changes:
             updates = {'$set' : {key: controller[key] for key in changes}}
             if self.updateDatabase('config','controllers',cuts={'name' : name}, updates):
-=======
-            which = self.getUserInput('Parameter:', input_type=[str],be_in=list(controller.keys()),exceptions=['n'])
-
-        if changes:
-            updates = {'$set' : {key, controller[key]} for key in changes}
-            if self.updateDatabase('config','controllers',cuts={'name' : name}, updates=updates):
->>>>>>> 751b8e3a
                 self.logger.error('Could not update controller %s' % name)
 
         print(60 * '-')
@@ -463,88 +314,6 @@
             print("{:>16}: {}".format(key, str(controller[key])))
         print(60 * '-')
         self.addSettingToConfigHistory(controller)
-<<<<<<< HEAD
-=======
-        self.refreshConfigBackup()
-
-    def removeControllerFromConfig(self):
-        '''
-        Deletes a controller from the config table.
-        Asks if Data table should be deleted as well.
-        '''
-        if self._config == "EMPTY":
-            print("Config empty. Can not remove a controller.")
-            return
-        y, Y = 'y', 'Y'
-        n, N = 'n', 'N'
-        existing_names = list(self._config.keys())
-        # Ask for controller to delete and confirmation.
-        text = ("\nEnter the name of the controller you would like to remove "
-                "from config:")
-        name = self.getUserInput(text,
-                                 input_type=[str],
-                                 be_in=existing_names)
-        text = ("Do you really want to remove %s from the config table? (y/n) "
-                "THIS CANNOT BE UNDONE." % name)
-        confirmation = self.getUserInput(text,
-                                         input_type=[str],
-                                         be_in=[y, Y, n, N])
-        if confirmation not in [y, Y]:
-            return 0
-        # Delete from the database
-        if self.deleteFromDatabase('config','controllers',{'name' : name}):
-            self.logger.warning("Can not remove %s from config. Database "
-                                "interaction error." % name)
-            return -1
-        self.logger.info(
-            "Successfully removed %s from the config table." % name)
-        # Ask for deleting data table as well.
-        text = ("\nDo you also want to delete the data table of %s? (y/n)? "
-                "All stored data will be lost." % (name))
-        drop_table = self.getUserInput(text,
-                                       input_type=[str],
-                                       be_in=[y, Y, n, N])
-        if drop_table not in [y, Y]:
-            return 0
-        # Delete data table in the database.
-        if self.deleteFromDatabase('data', name):
-            self.logger.warning(
-                "Can not delete data from %s. Database interaction error." % name)
-            return -1
-        self.logger.info("Successfully deleted all data from %s." % name)
-
-    def recreateTableDefaultSettings(self, force_to=False):
-        """
-        (Re)Creates the Doberman general (default) settings
-        """
-        if not force_to:
-            y, Y = 'y', 'Y'
-            n, N = 'n', 'N'
-            text = ("Are you sure you want to (clear and) recreate table "
-                "'default_settings'? All saved defaults will be lost. (y/n)?")
-            user_input = self.getUserInput(text,
-                                           input_type=[str],
-                                           be_in=[y, Y, n, N])
-            if user_input not in ['Y', 'y']:
-                return
-        self.deleteFromDatabase('config', collection_name='default_settings')
-        default_settings = None
-        # Fill with standard defaults:
-        with open(os.path.join('settings','default_settings.txt'),'r') as f:
-            default_settings = f.read()
-        if not default_settings:
-            self.logger.error('Could not read default settings from file!')
-            return -1
-        try:
-            default_settings = eval(default_settings)
-        except Exception as e:
-            self.logger.error('Could not parse default settings: %s' % e)
-            return -1
-        if self.insertIntoDatabase('config','default_settings',default_settings):
-            self.logger.error("Error recreating default_settings in database")
-            return -1
-        return 0
->>>>>>> 751b8e3a
 
     def updateDefaultSettings(self):
         """
@@ -675,7 +444,6 @@
                     "It can be 'ON' (all notifications), "
                     "'OFF' (no notifications), 'MAIL' (only by email), "
                     "'TEL' (only by phone)." % name)
-<<<<<<< HEAD
             status = utils.getUserInput(text,
                                        input_type=[str],
                                        be_in=['ON', 'OFF', 'MAIL', 'TEL', 'n'])
@@ -685,17 +453,6 @@
                         update={'$set' : {'status' : status}}):
                     self.logger.error()
                     return -1
-=======
-        status = self.getUserInput(text,
-                                    input_type=[str],
-                                    be_in=['ON', 'OFF', 'MAIL', 'TEL', 'n'])
-        if status != 'n':
-            original_contact['status'] = status
-            if self.updateDatabase('config', 'contacts', cuts={'name' : original_contact['name']},
-                    update={'$set' : {'status' : status}}):
-                self.logger.error()
-                return -1
->>>>>>> 751b8e3a
         return 0
 
     def writeDataToDatabase(self, name, when, data, status):
@@ -713,54 +470,8 @@
             self.logger.warning("Can not write data from %s to Database. "
                                 "Database interaction error." % name)
             return -1
-<<<<<<< HEAD
-        return 0
-
-=======
-        if self.logger.getEffectiveLevel() > 15:
-            self.logger.info("Stored %i values from %s" % (len(data), name))
-        else:
-            self.logger.debug("Stored values from %s: %s" % (name, data))
-        return 0
-
-    def getConfig(self, name=None):
-        """
-        This function retruns the config data.
-        Controller format:
-        {'name' : controller_name,
-         'status' : 'ON'/'OFF',
-         'alarm_status' : ['ON','OFF'],
-         'warning_low' : [0.0, 0.0],
-         'warning_high' : [1.0, 1.0],
-         'alarm_low' : [0.0, 0.0],
-         'alarm_high' : [1.0, 1.0],
-         'readout_interval' : 5,
-         'alarm_recurrence' : 10,
-         'description' : ['one sensor', 'different sensor'],
-         'number_of_data' : 2,
-         'addresses' : {'serialID' : '2303',
-                        'ttyUSB' : '-1'
-                       },
-         'additional_parameters' : ''
-        }
-        """
-        config = self.readConfig()
-        if config in ['', -1, -2]:
-            config = self.getConfigFromBackup()
-            if config == -2:
-                self.logger.warning("Can not read plugin settings properly.")
-                return -1
-        if config == {}:  # If config is empty (No controllers)
-            return -2
-        if not name:
-            return config
-        else:
-            try:
-                return config[name]
-            except KeyError:
-                return -3
-
->>>>>>> 751b8e3a
+        return 0
+
     def updateConfig(self, old_config):
         """
         Updates the config variable.
@@ -776,59 +487,4 @@
         for name in old_names:
             if name not in new_names:
                 new_config[name] = old_config[name].copy()
-        return new_config
-<<<<<<< HEAD
-=======
-
-    def __limitMapper__(self, limit):
-        if not isinstance(limit, int) or limit == -1:
-            return "ALL"
-        return limit
-
-    def __datetime2tuple__(self, datetimestamp):
-        if not isinstance(datetimestamp, list) and not isinstance(datetimestamp, tuple):
-            if not isinstance(datetimestamp, datetime.datetime):
-                self.logger.error("Wrong format for datetime "
-                                  "(Type of %s = %s)" %
-                                  (str(datetimestamp),
-                                   str(type(datetimestamp))))
-                return -1
-            return (datetimestamp, datetime.datetime.now())
-        return -1
-
-    def __input_eval__(self, inputstr, literaleval=True):
-        if not isinstance(inputstr, str):
-            self.logger.error("Input is no string. Expected string!")
-            return -1
-        inputstr = inputstr.lstrip(' \t\r\n\'"').rstrip(
-            ' \t\r\n"\'').expandtabs(4)
-        if literaleval:
-            try:
-                return literal_eval(inputstr)
-            except:
-                return str(inputstr)#.decode('utf_8', 'replace'))
-        else:
-            return str(inputstr)#.decode('utf_8', 'replace'))
-
-    def storeSettingsFromFile(self, filename):
-        """
-        Stores Plugin settings from a file to the database
-        Caution: May overwrite other settings
-        """
-        all_settings = self.getConfigFromBackup(filename)
-        if not all_settings or all_settings in [-1, -2]:
-            print("Error: Can not load settings from file '%s'" % filename)
-            raise IOError("File '%s' not found!" % filename)
-        existing_names = list(self.getConfig().keys())
-        for key in all_settings:
-            if key in existing_names:
-                settings = all_settings[key]
-                ret = self.updateDatabase('config','controllers', update={'$set' : settings},
-                        cuts={'name' : key})
-            else:
-                ret = self.insertIntoDatabase('config','controllers', settings)
-            if ret:
-                self.logger.warning("Can not update config from file %s." % filename)
-                raise IOError("Dababase interaction error!")
-        return
->>>>>>> 751b8e3a
+        return new_config