--- conflicted
+++ resolved
@@ -22,11 +22,8 @@
                 }
         super().__init__(opts)
         self.read_pattern = re.compile(b'%s(?P<value>%s)' % (bytes(self.commands['getDisplayedValue'], 'utf-8'), bytes(number_regex, 'utf-8')))
-<<<<<<< HEAD
         self.reading_commands = [self.commands['getDisplayedValue']]
-=======
         self.id_pattern = re.compile(b'%s%s' % (bytes(self.commands['getAddress'], 'utf-8'), bytes(self.serialID, 'utf-8')))
->>>>>>> f12f8299
 
     def isThisMe(self, dev):
         info = self.SendRecv(self.commands['getAddress'], dev)
