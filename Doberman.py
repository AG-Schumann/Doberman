#!/usr/bin/env python3
import time
import logging
import os
import DobermanDB
import alarmDistribution
import queue
import threading
import datetime
import _thread
from _thread import start_new_thread
import sys
from argparse import ArgumentParser
import signal
import atexit
<<<<<<< HEAD
import Plugin
import DobermanLogging
=======
from Plugin import Plugin
import psutil
import importlib
import importlib.machinery
from importlib.machinery import PathFinder
from subprocess import Popen, PIPE, TimeoutExpired
import serial
>>>>>>> 751b8e3a

__version__ = '2.0.0'

class options(object):
    pass

def clip(val, low, high):
    return max(min(val, high), low)

class Doberman(object):
    '''
    Doberman short for
       "Detector OBservation and Error Reporting Multiadaptive ApplicatioN"
       is a slow control software.
    Main program that regulates the slow control.
    First starts all controllers.
    Then starts an observation thread,
        which handels all data which come over the queue.
    Closes all processes in the end.
    '''

    def __init__(self, opts):
        self.opts = opts
        self.logger = logging.getLogger(__name__)

        self.queue = queue.Queue(0)
        opts.queue = self.queue
        self.path = os.getcwd()  # Gets path to the folder of this file

        self.DDB = DobermanDB.DobermanDB(opts)

        self.plugin_paths = ['.']
        last_tty_update_time = self.DDB.getDefaultSettings('tty_update')
        boot_time = datetime.datetime.fromtimestamp(psutil.boot_time())
        self.logger.debug('tty settings last set %s, boot time %s' % (
            last_tty_update_time, boot_time))
        if boot_time > last_tty_update_time:
            if not self.refreshTTY():
                self.logger.fatal('Could not assign tty ports!')
                return
        else:
            self.logger.debug('Not updating tty settings')
        self._config = self.DDB.getConfig()
        self.alarmDistr = alarmDistribution.alarmDistribution(self.opts)

        self.imported_plugins = self.importAllPlugins()
        self._running_controllers = self.startAllControllers()
        if self._running_controllers == -1:  # No controller was started
            self.__exit__(stop_observationThread=False)
            return
        self.observationThread = observationThread(
            self.opts, self._config, self._running_controllers)

    def refreshTTY(self):
        """
        Brute-force matches sensors to ttyUSB assignments by trying
        all possible combinations, and updates the database
        """
        self.DDB.updateDatabase('config','controllers',cuts={'address.ttyUSB' : {'$exists' : 1}}, updates={'$set' : {'address.ttyUSB' : -1}}, onlyone=False)
        self.logger.info('Refreshing ttyUSB mapping...')
        proc = Popen('ls /dev/ttyUSB*', shell=True, stdout=PIPE, stderr=PIPE)
        try:
            out, err = proc.communicate(timeout=5)
        except TimeoutExpired:
            proc.kill()
            out, err = proc.communicate()
        if not len(out) or len(err):
            raise OSError('Could not check ttyUSB! stdout: %s, stderr %s' % (out.decode(), err.decode()))
        ttyUSBs = out.decode().splitlines()
        cursor = self.DDB.readFromDatabase('config','controllers', {'address.ttyUSB' : {'$exists' : 1}}) # only need to do this for serial devices
        sensor_config = {}
        for row in cursor:
            sensor_config[row['name']] = row
        sensor_names = list(sensor_config.keys())
        sensors = {name: None for name in sensor_names}
        matched = {'sensors' : [], 'ttys' : []}
        for sensor in sensor_names:
            opts = options()
            for key, value in sensor_config[sensor].items():
                setattr(opts, key, value)
            plugin_name = sensor.rstrip('0123456789')
            opts.initialize = False

            spec = PathFinder.find_spec(plugin_name, self.plugin_paths)
            if spec is None:
                raise FileNotFoundError('Could not find a controller named %s' % plugin_name)
            try:
                controller = getattr(spec.loader.load_module(), plugin_name)(opts)
            except Exception as e:
                raise FileNotFoundError('Could not load controller %s: %s' % (plugin_name, e))
            sensors[sensor] = controller

        dev = serial.Serial()
        for tty in ttyUSBs:
            tty_num = int(tty.split('USB')[-1])
            self.logger.debug('Checking %s' % tty)
            dev.port = tty
            try:
                dev.open()
            except serial.SerialException as e:
                self.logger.error('Could not connect to %s: %s' % (tty, e))
                continue
            for name, sensor in sensors.items():
                if name in matched['sensors']:
                    continue
                if sensor.isThisMe(dev):
                    self.logger.debug('Matched %s to %s' % (tty_num, name))
                    matched['sensors'].append(name)
                    matched['ttys'].append(tty_num)
                    self.DDB.updateDatabase('config','controllers',{'name' : name}, {'$set' : {'address.ttyUSB' : tty_num}})
                    dev.close()
                    break
                self.logger.debug('Not %s' % name)
                time.sleep(0.5)  # devices are slow.....
            else:
                self.logger.error('Could not assign %s!' % tty)
            dev.close()

        if len(matched['sensors']) != len(sensors):
            self.logger.error('Didn\'t find the expected number of sensors!')
            return False
        else:
            self.DDB.updateDatabase('config','default_settings',
                    {'parameter' : 'tty_update'},
                    {'$set' : {'value' : datetime.datetime.now()}})
        return True

    def importAllPlugins(self):
        '''
        This function tries to import all programs of the controllers
            which are saved in the database.
        After a plugin is imported it can be started by:
            getattr(imported_plugins[0], '%s_start'%plugin)()
        '''
        if self._config in ['', -1, -2]:
            self.logger.warning("Plugin settings (config) not loaded, can not start devices")
            return ['', '']
        elif self._config == "EMPTY":
            self.logger.error("Plugin settings (config) empty. Add your controllers settings "
                              "to the database first with "
                              "'python Doberman.py -a'.")
            return ['', '']
        self.failed_import = []
        imported_plugins = {}
        for device in self._config:
            controller = self._config[device]
            name = controller['name']
            status = controller['status']
            if status != 'ON':
                self.logger.debug("Not importing %s as its status is %s", name, status)
                continue
            else:
                plugin = self.importPlugin(controller)
                if plugin not in [-1, -2]:
                    imported_plugins[device] = plugin
                else:
                    self.failed_import.append(name)

        self.logger.info("The following plugins were successfully imported "
                         "(%i/%i): %s" % (len(imported_plugins),
                                          len(self._config),
                                          list(imported_plugins.keys())))
        return imported_plugins

    def importPlugin(self, controller):
        '''
        Imports a plugin
        '''
        # converting config entries into opts. values

        opts = options()
        for key, value in controller.items():
            setattr(opts, key, value)

        opts.queue = self.queue
        opts.path = self.path
        opts.plugin_paths = self.plugin_paths
        opts.initialize = True

        # Try to import libraries
        try:
            plugin = Plugin(opts)
        except Exception as e:
            self.logger.error("Can not add '%s'. %s " % (controller['name'], e))
            return -1
        self.logger.debug("Imported plugin '%s'" % controller['name'])
        return plugin

    def startPlugin(self, plugin):
        '''
        Starts a plugin
        '''
        try:
            self.started = True
            getattr(plugin, 'Run')()
        except Exception as e:
            self.logger.error("Failed to start plugin '%s', "
                              "error: %s" % (plugin.name, str(e)))
            self.started = False
            return -1
        return 0

    def startAllControllers(self):
        """
        Function that starts the master programs of all devices
        with status = ON, in different threats.
        """
        running_controllers = []
        failed_controllers = []
        if self._config in ['', -1, -2]:
            self.logger.error("Plugin settings (config) not loaded, can not start devices")
            return -1
        if self._config == "EMPTY":
            return -1
        for name, plugin in self.imported_plugins.items():
            # Try to start the plugin.
            self.logger.debug("Trying to start device '%s' ..." % name)
            started = False
            self.started = False
            start_new_thread(self.startPlugin, (plugin,))
            time.sleep(0.5)  # Makes sure the plugin has time to react.
            if self.started:
                running_controllers.append(name)
                self.logger.debug("Successfully started plugin '%s'" % name)
            else:
                failed_controllers.append(name)

        # Summarize which plugins were started/imported/failed.
        # Also get alarm statuses and Testrun status.
        if len(running_controllers) > 0:
            self.logger.info("The following controller were successfully "
                             "started: %s" % str(running_controllers))
            print("\n" + 60 * '-')
            print("--Successfully started: %s" % str(running_controllers))
            print("--Failed to start: %s" % str(failed_controllers))
            print("--Failed to import: %s" % str(self.failed_import))

            print("\n--Alarm statuses:")
            for controller in running_controllers:
                print("  %s: %s" %
                      (controller, self._config[controller]['alarm_status']))
            print("\n--Enabled contacts, status:")

            for contact in self.DDB.getContacts():
                print("  %s, %s" % (contact['name'], contact['status']))

            print("\n--Loaded connection details for alarms:")
            if self.alarmDistr.mailconnection_details:
                print("  Mail: Successfull.")
                if self.alarmDistr.smsconnection_details:
                    print("  SMS: Successfull.")
                else:
                    print("  SMS: Not loaded!")
            else:
                print("  Mail: Not loaded!")
                print("  SMS: Mail required!")

            if self.opts.testrun == -1:
                print("\n--Testrun:\n  Activated.")
            elif self.opts.testrun == 0:
                print("\n--Testrun:\n  Deactivated.")
            else:
                print("\n--Testrun:\n  Active for the first %s minutes." %
                      str(self.opts.testrun))
            print(60 * '-')
            return running_controllers
        else:
            self.logger.critical("No controller was started (Failed to import: "
                                 "%s, Failed to start: %s)" %
                                 (str(len(self.failed_import)),
                                  str(len(failed_controllers))))
            return -1

    def observation_master(self):
        '''
        Checks that observation thread is still alive, restarts it if not
        '''
        yesno = False
        try:
            self.observationThread.start()
            # Loop for working until stopped.
            while True:
                self.logger.info("Main program still alive...")
                if yesno:
                    if (self.observationThread.stopped or not self.observationThread.isAlive()):
                        text = ("Observation thread died, Reviving... "
                                "(observationThread.stopped = %s, "
                                "obervationThread.isAlive() = %s)" %
                                (str(self.observationThread.stopped),
                                 str(self.observationThread.isAlive())))
                        self.logger.fatal(text)
                        # Restart observation Thread
                        self.observationThread = observationThread(
                            self.opts, self._config, self._running_controllers)
                        self.observationThread.start()
                time.sleep(30)
                yesno = not yesno
            self.close()
        except KeyboardInterrupt:
            self.logger.fatal("\n\n Program killed by ctrl-c \n\n")
            self.close()

    def close(self, stop_observationThread=True):
        """
        If the observationThread hasn't started use True to suppress error messages.
        """
        try:
            for plugin in self.imported_plugins:
                try:
                    getattr(self.imported_plugins[plugin], "close")()
                except Exception as e:
                    self.logger.warning("Can not close plugin '%s' properly. "
                                        "Error: %s" % (plugin, e))
            try:
                self.observationThread.stopped = True
                self.observationThread.Tevent.set()
            except Exception as e:
                if stop_observationThread:
                    self.logger.warning("Can not stop observationThread "
                                        "properly: %s" % e)
        except Exception as e:
            self.logger.debug("Closing Doberman with an error: %s." % e)
        finally:
            return

    def __del__(self):
        self.close()
        return

    def __exit__(self, stop_observationThread=True):
        self.close(stop_observationThread)
        return


class observationThread(threading.Thread):
    '''
    Does all incoming jobs from the controllers:
    - Collects data,
    - Writes data to database (or file if no connection to database),
    - Checks value limits,
    - raises warnings and alarms.
    '''

    def __init__(self, opts, _config, _running_controllers):
        self.opts = opts
        self.logger = logging.getLogger(__name__)
        self.queue = opts.queue
        self._config = _config
        self._running_controllers = _running_controllers

        self.__startTime = datetime.datetime.now()
        self.stopped = False
        threading.Thread.__init__(self)
        self.Tevent = threading.Event()
        self.waitingTime = 6
        self.DDB = DobermanDB.DobermanDB(opts)
        self.alarmDistr = alarmDistribution.alarmDistribution(opts)
        self.lastMeasurementTime = {name : datetime.datetime.now()
                                    for name in self._config}
        self.lastAlarmTime = {name : datetime.datetime.now()
                               for name in self._config}
        self.lastWarningTime = {name : datetime.datetime.now()
                                 for name in self._config}
        self.recurrence_counter = {name : [0]*int(val['number_of_data'])
                                    for name, val in self._config.items()}
        self.critical_queue_size = DDB.getDefaultSettings(name="queue_size")
        if self.critical_queue_size < 5:
            self.critical_queue_size = 150

    def run(self):
<<<<<<< HEAD
        queue_size = self.critical_queue_size
        waiting_time = self.waitingTime
=======
        self.logger.debug('Observation thread starting')
        ohshit = False
>>>>>>> 751b8e3a
        while not self.stopped:
            while not self.queue.empty():
                # Makes sure that the processing doesn't get too much behind.
                #excpected minimal processing rate: 25 Hz
                if self.queue.qsize() > queue_size:
                    message = ("Data queue too long (queue length = %s). "
                               "Data processing will lag behind and "
                               "data can be lost! Reduce "
                               "the amount and frequency of data sent "
                               "to the queue!" % str(queue_size))
                    self.logger.error(message)
<<<<<<< HEAD
                    queue_size = self.critical_queue_size * 1.5
                    waiting_time = self.waitingTime / 2
                    self.sendWarning(name="Doberman", message=message, index=None)
=======
                    self.critical_queue_size = self.critical_queue_size * 1.5
                    self.waitingTime /= 2
                    self.sendMessage(name="Doberman", msg=message, index=None, howbad='warning')
                    ohshit = True
>>>>>>> 751b8e3a
                # Do the work
                job = self.queue.get()
                if len(job) < 2:
                    self.logger.warning("Unknown job: %s" % str(job))
                    continue
                self.logger.info("Processing data from %s" % job[0])
                self.processData(job)
            if ohshit and self.queue.empty():
                ohshit = False
                self.waiting_time *= 2
                self.critical_queue_size = DDB.getDefaultSettings(name="queue_size")
                if self.critical_queue_size < 5:
                    self.critical_queue_size = 150
                self.logger.debug("Queue empty. Updating Plugin settings (config)...")
                self.updateConfig()
            if self.queue.empty():
                self.logger.debug("Queue empty. Sleeping for %s s..." %
                                  str(self.waitingTime))
                self.Tevent.wait(self.waitingTime)

    def processData(self, chunk):
        """
        Checks the data format and then passes it to the database and
        the data check.
        """
        if self.checkData(*chunk):
            return -1
        if self.writeData(*chunk):
            return -2

    def updateConfig(self):
        """
        Calls the DobermanDB.updateConfig() function to update config
        Makes sure it works out, otherwise continues without updating.
        """
        new_config = self.DDB.updateConfig(self._config)
        if new_config == -1:
            self.logger.warning("Could not update settings. Plugin settings (config) "
                                "loading failed. Continue with old settings...")
            return -1
        self._config = new_config

    def writeData(self, name, logtime, data, status):
        """
        Writes data to a database/file
        Status:
        0 = OK,
        -1 = no connection,
        -2 = communication error,
        1 = warning
        2 = alarm
        """
        self.logger.debug('Writing data from %s to database...' % name)
        if self.DDB.writeDataToDatabase(name, logtime, data, status):
            self.logger.error('Could not write data from %s to database' % name)
            return -1
        return 0

    def checkData(self, name, when, data, status):
        """
        Checks if all data is within limits, and start warning if necessary.
        """
        try:
            device = self._config[name]
        except KeyError:
            self.logger.error("No controller called %s. Can not check data." % name)
            return -1
        al_stat = device['alarm_status']
        wlow = device['warning_low']
        whigh = device['warning_high']
        alow = device['alarm_low']
        ahigh = device['alarm_high']
        desc = device['description']
        readout_interval = device['readout_interval']

        # Actual status and data check.
        try:
            self.logger.debug('Checking data from %s' % name)
            for i in range(len(data)):
                if al_stat[i] == 'ON':
                    if status[i] != 0:
                        msg = 'Lost connection to %s? Status %i is %i' % (name, i, status[i])
                        num_recip = self.sendMessage(name, when, msg, 'warning', i)
                        self.logger.warning(msg)
                        self.DDB.addAlarmToHistory({'name' : name, 'index' : i, 'when' : when,
                            'status' : status[i], 'data' : data[i], 'reason' : 'NC',
                            'howbad' : 1, 'num_recip' : num_recip})
                    elif clip(data[i], alow[i], ahigh[i]) in [alow[i], ahigh[i]]:
                        self.recurrence_counter[name][i] += 1
                        status[i] = 2
                        if self.recurrence_counter[name][i] >= device['recurrence']:
                            msg = 'Reading %i from %s (%s, %.2f) is outside the alarm range (%.2f,%.2f)' % (
                                i, name, desc[i], data[i], alow[i], ahigh[i])
                            num_recip = self.sendMessage(name, when, msg, 'alarm', i)
                            self.logger.critical(msg)
                            self.DDB.addAlarmToHistory(name, i, when, data, status,
                                                      reason='AL',alarm_type='A',
                                                      number_of_recipients=num_recip)
                            self.recurrence_counter[name][i] = 0
                    elif clip(data[i], wlow[i], whigh[i]) in [wlow[i], whigh[i]]:
                        status[i] = 1
                        self.recurrence_counter[name][i] += 1
                        if self.recurrence_counter[name][i] >= device['recurrence']:
                            msg = 'Reading %i from %s (%s, %.2f) is outside the warning range (%.2f,%.2f)' % (
                                i, name, desc[i], data[i], wlow[i], whigh[i])
                            num_recip = self.sendMessage(name, when, msg, 'warning', i)
                            self.logger.warning(msg)
                            self.DDB.addAlarmToHistory(name, i, when, data, status,
                                                      reason='WA',alarm_type='W',
                                                      number_of_recipients=num_recip)
                            self.recurrence_counter[name][i] = 0
                    else:
                        self.logger.debug('Reading %i from %s (%s) nominal' % (i, name, desc[i]))
                else:
                    self.logger.debug('Alarm status %i from %s is OFF, skipping...' % (i, name))
            time_diff = (when - self.lastMeasurementTime[name]).total_seconds()
            if time_diff > 2*readout_interval:
                msg = '%s last sent data %.1f sec ago instead of %i' % (
                    name, time_diff, readout_interval)
                self.logger.warning(msg)
                num_recip = self.sendMessage(name, when, msg, 'warning')
                self.DDB.addAlarmToHistory({'name' : name, 'when' : when, 'status' : status,
                    'data' : data, 'reason' : 'TD', 'howbad' : 1, 'num_recip' : num_recip})
            self.lastMeasurementTime[name] = when  # when will then be now?
        except Exception as e:
            self.logger.critical("Can not check data values and status from %s. Error: %s" % (name, e))
            return -2
        return 0

    def sendMessage(self, name, when, msg, howbad, index=0):
        """
        Sends a warning/alarm to the appropriate contacts
        """
        # permanent testrun?
        if self.opts.testrun == -1:
            self.logger.warning('Testrun, no alarm sent. Message: %s' % msg)
            return [-1, -1]
        now = datetime.datetime.now()
        runtime = (now - self.__startTime).total_seconds()/60
        # still a testrun?
        if runtime < self.opts.testrun:
            self.logger.warning('Testrun still active (%.1f/%i min). Message (%s) not sent' % (runtime, self.opts.testrun, msg))
            return [-1, -1]
        # when was last message sent?
        mintime = self._config[name]['alarm_recurrence'][index]
        if howbad == 'alarm':
            time_since = (now - self.lastAlarmTime[name]).total_seconds()/60
            if time_since < mintime:
                self.logger.debug('Alarm for %s sent recently (%.1f/%i min)' % (
                    name, time_since, mintime))
                return [-2,-2]
        elif howbad == 'warning':
            time_since = (now - self.lastWarningTime[name]).total_seconds()/60
            if time_since < mintime:
                self.logger.debug('Warning for %s send recently (%.1f/%i min)' % (
                    name, time_since, mintime))
                return [-2,-2]
        # who to send to?
        sms_recipients = [contact['sms'] for contact in self.DDB.getContacts()
                          if contact['status'] == 'ON']
        mail_recipients = [contact['email'] for contact in self.DDB.getContacts()
                           if contact['status'] == 'ON']
        sent_sms = False
        sent_mail = False
        if sms_recipients and howbad == 'alarm':
            if self.alarmDistr.sendSMS(sms_recipients, msg) == -1:
                self.logger.error('Could not send SMS, trying mail...')
                additional_mail_recipients = [contact['email'] for contact
                                              in self.DDB.getContacts()
                                              if contact['sms'] in sms_recipients
                                              if len(contact['email']) > 5
                                              if contact['email'] not in mail_recipients]
                mail_recipients = mail_recipients + additional_mail_recipients
                sms_recipients = []
                if not mail_recipients:
                    self.logger.error('No one to email :(')
            else:
                self.logger.error('Sent SMS to %s' % sms_recipients)
                sent_sms = True
                self.lastAlarmTime[name] = now
        if mail_recipients:
            subject = "%s: %s" % (howbad.upper(), name)
            if self.alarmDistr.sendEmail(toaddr=mail_recipients, subject=subject,
                                         message=msg) == -1:
                self.logger.error('Could not send %s email!' % howbad)
                mail_recipients = []
            else:
                self.logger.info('Sent %s email to %s' % (howbad, mail_recipients))
                sent_mail = True
                self.lastWarningTime[name] = now
        if not any([sent_mail, sent_sms]):
            self.logger.critical('Unable to send message!')
        return [len(sms_recipients), len(mail_recipients)]

class timeout:
    '''
    Timeout class. Raises an error when timeout is reached.
    '''

    def __init__(self, seconds=1, error_message='Timeout'):
        self.seconds = seconds
        self.error_message = str(error_message) + ' (%s s) exceeded' % seconds

    def handle_timeout(self, signum, frame):
        raise OSError(self.error_message)

    def __enter__(self):
        signal.signal(signal.SIGALRM, self.handle_timeout)
        signal.alarm(self.seconds)

    def __exit__(self, type, value, traceback):
        signal.alarm(0)

def deleteLockFile(lockfilePath):
    os.remove(lockfilePath)

if __name__ == '__main__':

    parser = ArgumentParser(usage='%(prog)s [options] \n\n Doberman: Slow control')
    # READING DEFAULT VALUES (need a logger to do so)
    logger = logging.getLogger()
    logger.setLevel(20)
<<<<<<< HEAD
    DDB = DobermanDB.DobermanDB()
    logger.addHandler(DobermanLogger.DobermanLogger())
    # START PARSING ARGUMENTS
    # RUN OPTIONS
    defaults = DDB.getDefaultSettings()
    import_default = defaults['Importtimeout']
=======
    #chlog = logging.StreamHandler()
    #chlog.setLevel(20)
    logging.basicConfig(format='%(levelname)s:%(asctime)s:%(name)s:'
                                  '%(funcName)s:%(lineno)d:%(message)s')
    #chlog.setFormatter(formatter)
    #logger.addHandler(chlog)
    opts = logger
    DDB = DobermanDB.DobermanDB(opts)
    defaults = DDB.getDefaultSettings()
    # START PARSING ARGUMENTS
    # RUN OPTIONS
    import_default = DDB.getDefaultSettings(name='import_timeout')
>>>>>>> 751b8e3a
    if import_default < 1:
        import_default = 1
    parser.add_argument("-i",
                        "--importtimeout",
                        dest="importtimeout",
                        type=int,
                        help="Set the timout for importing plugins.",
                        default=import_default)
<<<<<<< HEAD
    testrun_default = defaults['Testrun']
=======
    testrun_default = DDB.getDefaultSettings(name='testrun')
>>>>>>> 751b8e3a
    parser.add_argument("-t", "--testrun",
                        dest='testrun',
                        nargs='?',
                        const=-1,
                        default=testrun_default,
                        type=int,
                        help=("Testrun: No alarms or warnings will be sent "
                              "for the time value given "
                              "(in minutes. e.g. -t=5: first 5 min) "
                              "or forever if no value is given."))
<<<<<<< HEAD
    loglevel_default = defaults['Loglevel']
=======
    loglevel_default = DDB.getDefaultSettings(name='loglevel')
>>>>>>> 751b8e3a
    if loglevel_default%10 != 0:
        loglevel_default = 20
    parser.add_argument("-d", "--debug", dest="loglevel",
                        type=int, help="switch to loglevel debug",
                        default=loglevel_default)
    parser.add_argument("-ar", "--alarm_recurrence_time",
                        dest="alarm_recurrence",
                        type=int,
                        help=("Time in minutes until the same Plugin can send "
                              "an alarm (SMS/Email) again. Default = 5 min."),
                        default=5)
    parser.add_argument("-wr", "--warning_repetition_time",
                        dest="warning_repetition",
                        type=int,
                        help=("Time in minutes until the same Plugin can send "
                              "a warning (Email) again. Default = 10 min."),
                        default=defaults['Warning_Repetition'])
    # CHANGE OPTIONS
    parser.add_argument("-n", "--new",
                        action="store_true",
                        dest="new",
                        help="(Re)Create tables config (Plugin settings), "
                             "config_history and contacts.",
                        default=False)
    parser.add_argument("-u", "--update",
                        action="store_true",
                        dest="update",
                        help="Update main settings of a controller.",
                        default=False)
    parser.add_argument("-r", "--remove",
                        action="store_true",
                        dest="remove",
                        help="Remove an existing controller from the config (settings).",
                        default=False)
    parser.add_argument("-c", "--contacts",
                        action="store_true",
                        dest="contacts",
                        help="Manage contacts "
                             "(add, change or delete contact).",
                        default=False)
    parser.add_argument("-ud", "--update_defaults",
                        action="store_true",
                        dest="defaults",
                        help="Update default Doberman settings "
                             "(e.g. loglevel, importtimeout,...).",
                        default=False)
    parser.add_argument("-f", "--filereading",
                        nargs='?',
                        const="configBackup.txt",
                        type=str,
                        dest="filereading",
                        help="Reading the Plugin settings from the file "
                             "instead of database and store the file settings "
                             "to the database.")
    parser.add_argument("-v", "--version",
                       dest="version",
                       action="store_true",
                       help="Print version and exit")
    opts = parser.parse_args()
    opts.path = os.getcwd()
    Y, y, N, n = 'Y', 'y', 'N', 'n'
    # Loglevel option
<<<<<<< HEAD
=======
    #logger.removeHandler(chlog)
    #logger = logging.getLogger()
>>>>>>> 751b8e3a
    if opts.loglevel not in [0, 10, 20, 30, 40, 50]:
        print("ERROR: Given log level %i not allowed. "
              "Fall back to default value of " % (opts.loglevel, loglevel_default))
        opts.loglevel = loglevel_default
    logger.setLevel(int(opts.loglevel))
<<<<<<< HEAD

=======
    #chlog = logging.StreamHandler()
    #chlog.setLevel(int(opts.loglevel))
    #formatter = logging.Formatter('%(levelname)s:%(process)d:%(module)s:'
    #                              '%(funcName)s:%(lineno)d:%(message)s')
    #chlog.setFormatter(formatter)
    #logger.addHandler(chlog)
    opts.logger = logger
>>>>>>> 751b8e3a
    # Databasing options -n, -a, -u, -uu, -r, -c
    try:
        if opts.update:
            DDB.changeControllerByKeyboard()
        if opts.remove:
            DDB.removeControllerFromConfig()
        if opts.contacts:
            DDB.updateContactsByKeyboard()
        if opts.defaults:
            DDB.updateDefaultSettings()
    except KeyboardInterrupt:
        print("\nUser input aborted! Check if your input changed anything.")
        sys.exit(0)
    except Exception as e:
        print("\nError while user input! Check if your input changed anything."
              " Error: %s", e)
    if opts.new:
        DDB.recreateTableConfigHistory()
        DDB.recreateTableAlarmHistory()
        DDB.recreateTableConfig()
        DDB.recreateTableContact()
    if opts.update or opts.remove or opts.contacts or opts.new or opts.defaults:
        text = ("Database updated. "
                "Do you want to start the Doberman slow control now (Y/N)?")
        answer = DDB.getUserInput(text, input_type=[str], be_in=[Y, y, N, n])
        if answer not in [Y, y]:
            sys.exit(0)
        opts.add = False
        opts.update = False
        opts.contacts = False
        opts.new = False

    lockfile = os.path.join(os.getcwd(), "doberman.lock")
    if os.path.exists(lockfile):
        print("The lockfile exists: is there an instance of Doberman already running?")
        sys.exit(0)
    else:
        with open(lockfile, 'w') as f:
            f.write('\0')
        atexit.register(deleteLockFile, lockfile)

    # Testrun option -t
    if opts.testrun == -1:
        print("WARNING: Testrun activated: No alarm / warnings will be sent.")
    elif opts.testrun == testrun_default:
        print("WARNING: Testrun=%d (minutes) activated by default: "
              "No alarms/warnings will be sent for the first %d minutes." %
              (testrun_default, testrun_default))
    else:
        print("Testrun=%s (minutes) activated: "
              "No alarms/warnings will be sent for the first %s minutes." %
              (str(opts.testrun), str(opts.testrun)))
    # Import timeout option -i
    if opts.importtimeout < 1:
        print("ERROR: Importtimeout to small. "
              "Fall back to default value of %d s" % import_default)
        opts.importtimeout = import_default
    # Filereading option -f
    if opts.filereading:
        print("WARNING: opt -f enabled: Reading Plugin Config from file"
              " '%s' and storing new settings to database... "
              "Possible changes in the database will be overwritten...!" %
              opts.filereading)
        try:
            DDB.storeSettingsFromFile(opts.filereading)
        except Exception as e:
            print("ERROR: Reading plugin settings from file failed! "
                  "Error: %s. Check the settings in the database for any "
                  "unwanted or missed changes." % e)
            text = ("Do you want to start the Doberman slow control "
                    "anyway (Y/N)?")
            answer = DDB.getUserInput(text, input_type=[str], be_in=[Y, y, N, n])
            if answer not in [Y, y]:
                sys.exit(0)
    # Load and start script
    slCo = Doberman(opts)
    try:
        slCo.observation_master()
    except AttributeError:
        pass
    except Exception as e:
        print(e)

    sys.exit(0)<|MERGE_RESOLUTION|>--- conflicted
+++ resolved
@@ -12,11 +12,7 @@
 import sys
 from argparse import ArgumentParser
 import signal
-import atexit
-<<<<<<< HEAD
-import Plugin
 import DobermanLogging
-=======
 from Plugin import Plugin
 import psutil
 import importlib
@@ -24,7 +20,6 @@
 from importlib.machinery import PathFinder
 from subprocess import Popen, PIPE, TimeoutExpired
 import serial
->>>>>>> 751b8e3a
 
 __version__ = '2.0.0'
 
@@ -395,13 +390,8 @@
             self.critical_queue_size = 150
 
     def run(self):
-<<<<<<< HEAD
-        queue_size = self.critical_queue_size
-        waiting_time = self.waitingTime
-=======
         self.logger.debug('Observation thread starting')
         ohshit = False
->>>>>>> 751b8e3a
         while not self.stopped:
             while not self.queue.empty():
                 # Makes sure that the processing doesn't get too much behind.
@@ -413,16 +403,10 @@
                                "the amount and frequency of data sent "
                                "to the queue!" % str(queue_size))
                     self.logger.error(message)
-<<<<<<< HEAD
-                    queue_size = self.critical_queue_size * 1.5
-                    waiting_time = self.waitingTime / 2
-                    self.sendWarning(name="Doberman", message=message, index=None)
-=======
                     self.critical_queue_size = self.critical_queue_size * 1.5
                     self.waitingTime /= 2
                     self.sendMessage(name="Doberman", msg=message, index=None, howbad='warning')
                     ohshit = True
->>>>>>> 751b8e3a
                 # Do the work
                 job = self.queue.get()
                 if len(job) < 2:
@@ -645,27 +629,12 @@
     # READING DEFAULT VALUES (need a logger to do so)
     logger = logging.getLogger()
     logger.setLevel(20)
-<<<<<<< HEAD
     DDB = DobermanDB.DobermanDB()
     logger.addHandler(DobermanLogger.DobermanLogger())
     # START PARSING ARGUMENTS
     # RUN OPTIONS
     defaults = DDB.getDefaultSettings()
     import_default = defaults['Importtimeout']
-=======
-    #chlog = logging.StreamHandler()
-    #chlog.setLevel(20)
-    logging.basicConfig(format='%(levelname)s:%(asctime)s:%(name)s:'
-                                  '%(funcName)s:%(lineno)d:%(message)s')
-    #chlog.setFormatter(formatter)
-    #logger.addHandler(chlog)
-    opts = logger
-    DDB = DobermanDB.DobermanDB(opts)
-    defaults = DDB.getDefaultSettings()
-    # START PARSING ARGUMENTS
-    # RUN OPTIONS
-    import_default = DDB.getDefaultSettings(name='import_timeout')
->>>>>>> 751b8e3a
     if import_default < 1:
         import_default = 1
     parser.add_argument("-i",
@@ -674,11 +643,7 @@
                         type=int,
                         help="Set the timout for importing plugins.",
                         default=import_default)
-<<<<<<< HEAD
     testrun_default = defaults['Testrun']
-=======
-    testrun_default = DDB.getDefaultSettings(name='testrun')
->>>>>>> 751b8e3a
     parser.add_argument("-t", "--testrun",
                         dest='testrun',
                         nargs='?',
@@ -689,11 +654,7 @@
                               "for the time value given "
                               "(in minutes. e.g. -t=5: first 5 min) "
                               "or forever if no value is given."))
-<<<<<<< HEAD
     loglevel_default = defaults['Loglevel']
-=======
-    loglevel_default = DDB.getDefaultSettings(name='loglevel')
->>>>>>> 751b8e3a
     if loglevel_default%10 != 0:
         loglevel_default = 20
     parser.add_argument("-d", "--debug", dest="loglevel",
@@ -755,28 +716,11 @@
     opts = parser.parse_args()
     opts.path = os.getcwd()
     Y, y, N, n = 'Y', 'y', 'N', 'n'
-    # Loglevel option
-<<<<<<< HEAD
-=======
-    #logger.removeHandler(chlog)
-    #logger = logging.getLogger()
->>>>>>> 751b8e3a
     if opts.loglevel not in [0, 10, 20, 30, 40, 50]:
         print("ERROR: Given log level %i not allowed. "
               "Fall back to default value of " % (opts.loglevel, loglevel_default))
         opts.loglevel = loglevel_default
     logger.setLevel(int(opts.loglevel))
-<<<<<<< HEAD
-
-=======
-    #chlog = logging.StreamHandler()
-    #chlog.setLevel(int(opts.loglevel))
-    #formatter = logging.Formatter('%(levelname)s:%(process)d:%(module)s:'
-    #                              '%(funcName)s:%(lineno)d:%(message)s')
-    #chlog.setFormatter(formatter)
-    #logger.addHandler(chlog)
-    opts.logger = logger
->>>>>>> 751b8e3a
     # Databasing options -n, -a, -u, -uu, -r, -c
     try:
         if opts.update:
