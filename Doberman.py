--- conflicted
+++ resolved
@@ -101,23 +101,9 @@
         # converting config entries into opts. values
 
         opts = options()
-<<<<<<< HEAD
         for key, value in controller.items():
             setattr(opts, key, value)
 
-=======
-        opts.loginterval = controller['readout_interval']
-        opts.addresses = controller['addresses']
-        # for backwards compatibility
-        if controller['addresses'][0] == 'LAN':
-            opts.ipaddress = plugin['addresses'][1]
-            opts.port = plugin['addresses'][2]
-        elif plugin['addresses'][0] == 'SER':
-            opts.productID = plugin['addresses'][1]
-            opts.vendorID = plugin['addresses'][2]
-
-        opts.additional_parameters = plugin['additional_parameters']
->>>>>>> 90b797db
         opts.queue = self.queue
         opts.path = os.getcwd()
         opts.plugin_paths = self.plugin_paths
@@ -158,10 +144,6 @@
         if self._config == "EMPTY":
             return -1
         for name, plugin in self.imported_plugins.items()
-<<<<<<< HEAD
-=======
-
->>>>>>> 90b797db
             # Try to start the plugin.
             self.logger.debug("Trying to start device '%s' ..." % name)
             started = False
@@ -304,11 +286,7 @@
         self.waitingTime = 5
         self.DDB = DobermanDB.DobermanDB(opts)
         self.alarmDistr = alarmDistribution.alarmDistribution(opts)
-<<<<<<< HEAD
-        self.lastMeasurementTime = {(name, datetime.datetime.now())
-=======
         self.lastMeasurementTime = {name : datetime.datetime.now()
->>>>>>> 90b797db
                                     for name in self._config}
         self.lastAlarmTime = {name : datetime.datetime.now()
                                for name in self._config}
@@ -375,11 +353,7 @@
             return -1
         self._config = new_config
 
-<<<<<<< HEAD
-    def writeData(self, name, logtime, data=[0], status=[-2]):
-=======
     def writeData(self, name, logtime, data, status):
->>>>>>> 90b797db
         """
         Writes data to a database/file
         Status:
@@ -425,23 +399,6 @@
                             'status' : status[i], 'data' : data[i], 'reason' : 'NC',
                             'howbad' : 1, 'num_recip' : num_recip})
                     elif clip(data[i], alow[i], ahigh[i]) in [alow[i], ahigh[i]]:
-<<<<<<< HEAD
-                        msg = 'Reading %i from %s (%s, %.2f) is outside the alarm range (%.2f,%.2f)' % (
-                            i, name, desc[i], data[i], alow[i], ahigh[i])
-                        num_recip = self.sendMessage(name, when, msg, 'alarm', i)
-                        self.logger.critical(msg)
-                        self.DDB.addAlarmToHistory({'name' : name, 'index' : i, 'when' : when,
-                            'status' : status[i], 'data' : data[i], 'reason' : 'alarm',
-                            'howbad' : 2, 'num_recip' : num_recip})
-                    elif clip(data[i], wlow[i], whigh[i]) in [wlow[i], whigh[i]]:
-                        msg = 'Reading %i from %s (%s, %.2f) is outside the warning range (%.2f,%.2f)' % (
-                            i, name, desc[i], data[i], wlow[i], whigh[i])
-                        num_recip = self.sendMessage(name, when, msg, 'warning', i)
-                        self.logger.warning(msg)
-                        self.DDB.addAlarmToHistory({'name' : name, 'index' : i, 'when' : when,
-                            'status' : status[i], 'data' : data[i], 'reason' : 'warning',
-                            'howbad' : 1, 'num_recip' : num_recip})
-=======
                         self.recurrence_counter[name][i] += 1
                         if self.recurrence_counter[name][i] >= device['recurrence']:
                             msg = 'Reading %i from %s (%s, %.2f) is outside the alarm range (%.2f,%.2f)' % (
@@ -463,7 +420,6 @@
                                                       reason='WA',alarm_type='W',
                                                       number_of_recipients=num_recip)
                             self.recurrence_counter[name][i] = 0
->>>>>>> 90b797db
                     else:
                         self.logger.debug('Reading %i from %s (%s) nominal' % (i, name, desc[i]))
                 else:
@@ -478,14 +434,9 @@
                     'data' : data, 'reason' : 'TD', 'howbad' : 1, 'num_recip' : num_recip})
             self.lastMeasurementTime[name] = when  # when will then be now?
         except Exception as e:
-<<<<<<< HEAD
             self.logger.critical("Can not check data values and status from %s. Error: %s" % (name, e))
-=======
-            self.logger.critical("Can not check data values and status! "
-                                 "Device: %s. Error: %s" % (name, e))
             return -2
         return 0
->>>>>>> 90b797db
 
     def sendMessage(self, name, when, msg, howbad, index=0):
         """
