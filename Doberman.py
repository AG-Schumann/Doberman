--- conflicted
+++ resolved
@@ -644,47 +644,18 @@
     parser.add_argument("-d", "--debug", dest="loglevel",
                         type=int, help="switch to loglevel debug",
                         default=loglevel_default)
-<<<<<<< HEAD
     parser.add_argument("-ar", "--alarm_recurrence_time",
                         dest="alarm_recurrence",
                         type=int,
                         help=("Time in minutes until the same Plugin can send "
                               "an alarm (SMS/Email) again. Default = 5 min."),
                         default=5)
-=======
-    # default occupied ttyUSB ports needs to be transformed as stored as string
-    default_ports = defaults['Occupied_ttyUSB']
-    #default_ports = [d[1] for d in defaults if d[0] == 'Occupied_ttyUSB'][0]
-    if default_ports == '[]':
-        default_ports = []
-    else:
-        default_ports = [int(port) for port in default_ports.strip('[').strip(']').split(',')]
-    parser.add_argument("-o", "--occupied_USB_ports",
-                        dest="occupied_ttyUSB",
-                        nargs='*',
-                        type=int,
-                        help="Force program to NOT search ttyUSBx (x=int).",
-                        default=default_ports)
-    parser.add_argument("-ar", "--alarm_repetition_time",
-                        dest="alarm_repetition",
-                        type=int,
-                        help=("Time in minutes until the same Plugin can send "
-                              "an alarm (SMS/Email) again. Default = 5 min."),
-                        default=defaults['Alarm_Repetition'])
-    #                    default=[int(d[1]) for d in defaults if d[0] == 'Alarm_Repetition'][0])
->>>>>>> 0951c84c
     parser.add_argument("-wr", "--warning_repetition_time",
                         dest="warning_repetition",
                         type=int,
                         help=("Time in minutes until the same Plugin can send "
                               "a warning (Email) again. Default = 10 min."),
-<<<<<<< HEAD
-                        default=10)
                         default=defaults['Warning_Repetition'])
-=======
-                        default=defaults['Warning_Repetition'])
-    #                    default=[int(d[1]) for d in defaults if d[0] == 'Warning_Repetition'][0])
->>>>>>> 0951c84c
     # CHANGE OPTIONS
     parser.add_argument("-n", "--new",
                         action="store_true",
@@ -731,13 +702,8 @@
     Y, y, N, n = 'Y', 'y', 'N', 'n'
     # Loglevel option
     if opts.loglevel not in [0, 10, 20, 30, 40, 50]:
-<<<<<<< HEAD
         print("ERROR: Given log level %i not allowed. "
               "Fall back to default value of " % (opts.loglevel, loglevel_default))
-=======
-        print(("ERROR: Given log level %i not allowed. "
-              "Fall back to default value of %i" % (opts.loglevel, loglevel_default)))
->>>>>>> 0951c84c
         opts.loglevel = loglevel_default
     logger.setLevel(int(opts.loglevel))
 
