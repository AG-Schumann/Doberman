#!/scratch/anaconda3/bin/python3
import time
import logging
import DobermanDB
import alarmDistribution
import datetime
from argparse import ArgumentParser
import DobermanLogging
import Plugin
import psutil
from subprocess import Popen, PIPE, TimeoutExpired, DEVNULL
from threading import Thread
import utils
import signal
dtnow = datetime.datetime.now

__version__ = '3.1.0'


class Doberman(object):
    '''
    Doberman short for
       "Detector OBservation and Error Reporting Multiadaptive ApplicatioN"
       is a slow control software.
    Main program that regulates the slow control.
    Closes all processes in the end.
    '''

    def __init__(self, db):
        self.logger = logging.getLogger(self.__class__.__name__)
        self.last_message_time = dtnow()

        self.db = db
<<<<<<< HEAD
        self.db.updateDatabase('settings','defaults',{},{'$set' : {'online' : True,
            'runmode' : self.runmode, 'status' : 'online'}})
=======
>>>>>>> 2198ecbf

        self.alarmDistr = alarmDistribution.alarmDistribution(db)

    def close(self):
        """
        Shuts down
        """
        if self.db is None:  # already shut down
            return
        self.logger.info('Shutting down')
        self.db = None  # not responsible for cleanup here
        return

    def __del__(self):
        self.close()
        return

    def __exit__(self):
        self.close()
        return

    def Start(self):
        last_tty_update_time = self.db.getDefaultSettings(name='tty_update')
        boot_time = datetime.datetime.fromtimestamp(psutil.boot_time())
        self.logger.info('tty settings last set %s, boot time %s' % (
            last_tty_update_time, boot_time))
        if boot_time > last_tty_update_time:
            if not utils.refreshTTY(self.db):
                self.logger.fatal('Could not assign tty ports!')
                return -1
        else:
            self.logger.debug('Not updating tty settings')
        return 0

    def StartController(self, name, runmode='testing'):
        """
        Starts the specified controller and releases it into the wild
        """
        self.logger.info('Starting %s' % name)
        cmd = '/scratch/anaconda3/envs/Doberman/bin/python3 Plugin.py --name %s --runmode %s' % (name, runmode)
        _ = Popen(cmd, shell=True, stdout=DEVNULL, stderr=DEVNULL, close_fds=False, cwd='/scratch/doberman')

    def watchBees(self):
        '''
        Watches all the bees
        '''
        self.sleep = False
        loop_time = 30
        self.logger.info('Watch ALL the bees!')
        sh = utils.SignalHandler(self.logger)
        self.start_time = dtnow()
        try:
            while not sh.interrupted:
                loop_start_time = time.time()
                self.Heartbeat()
                if not self.sleep:
                    self.logger.debug('Still watching the bees...')
                    self.checkAlarms()
                    self.checkCommands()
                while (time.time()-loop_start_time) < loop_time and not sh.interrupted:
                    time.sleep(1)
                    self.checkCommands()
        except Exception as e:
            self.logger.fatal("Caught fatal exception: %s | %s" % (type(e), str(e)))
        finally:
            self.close()

    def Heartbeat(self):
        self.db.updateDatabase('settings','defaults',{}, {'$set' : {'heartbeat' : dtnow()}})

    def checkCommands(self):
        doc = self.db.FindCommand('doberman')
        db_col = ('settings','defaults')
        while doc is not None:
            self.logger.debug('%s' % doc)
            command = doc['command']
            self.logger.info(f"Found '{command}'")
            if command == 'sleep':
                self.sleep = True
                self.db.updateDatabase(*db_col,{},{'$set' : {'status' : 'sleep'}})
            elif command == 'wake':
                self.sleep = False
                self.db.updateDatabase(*db_col,{},{'$set' : {'status' : 'online'}})
            elif command.startswith('start'):
                _, name = command.split()
                runmode = self.db.getDefaultSettings(name='runmode')
                self.StartController(name, runmode)
            elif command.startswith('runmode'):
                _, runmode = command.split()
                self.db.updateDatabase(*db_col,{},{'$set' : {'runmode' : runmode}})
                loglevel = self.db.getDefaultSettings(runmode=runmode,name='loglevel')
                self.logger.setLevel(int(loglevel))
            else:
                self.logger.error("Command '%s' not understood" % command)
            doc = self.db.FindCommand('doberman')
        return

    def checkAlarms(self):
        doc_filter = {'acknowledged' : {'$exists' : 0}}
        messages = {}
        msg_format = '{name} : {when} : {msg}'
        num_msg = 0
        updates = {'$set' : {'acknowledged' : dtnow()}}
        db_col = ('logging','alarm_history')
        if self.db.Count(*db_col, doc_filter) == 0:
            return
        for doc in self.db.readFromDatabase(*db_col, doc_filter, sort=[('howbad',-1)]):
            howbad = int(doc['howbad'])
            if (howbad,) not in messages:
                messages[(howbad,)] = []
            self.db.updateDatabase(*db_col, {'_id' : doc['_id']}, updates)
            messages[(howbad,)].append(doc)
            num_msg += 1
        if messages:
            self.logger.warning(f'Found {num_msg} alarms!')
            for (lvl,), msg_docs in messages.items():
                message = '\n'.join(map(lambda d : msg_format.format(**d), msg_docs))
                self.sendMessage(lvl, message)
        return

    def sendMessage(self, level, message):
        """
        Sends 'message' to the contacts specified by 'level'
        """
        # testrun?
        runmode = self.db.getDefaultSettings(name='runmode')
        mode_doc = self.db.getDefaultSettings(runmode=runmode)
        if mode_doc['testrun'] == -1:
            self.logger.warning('Testrun, will not send message: %s' % message)
            return -1
        now = dtnow()
        runtime = (now - self.start_time).total_seconds()/60
        dt = (now - self.last_message_time).total_seconds()/60

        if runtime < mode_doc['testrun']:
            self.logger.warning('Testrun still active (%.1f/%i min). Messages not sent' % (runtime, mode_doc['testrun']))
            return -2
        if dt < mode_doc['message_time']:
            self.logger.warning('Sent a message too recently (%i minutes), '
                'message timer at %i' % (dt, mode_doc['message_time']))
            return -3

        for prot, recipients in self.db.getContactAddresses(level).items():
            if prot == 'sms':
                if self.alarmDistr.sendSMS(recipients, message) == -1:
                    self.logger.error('Could not send SMS')
                    return -4
            else:
                subject = 'Doberman alarm level %i' % level
                if self.alarmDistr.sendEmail(toaddr=recipients, subject=subject,
                                         message=message) == -1:
                    self.logger.error('Could not send email!')
                    return -5
        self.last_message_time = now
        return 0

def main(db):
    parser = ArgumentParser(usage='%(prog)s [options] \n\n Doberman: Slow control')
    logger = logging.getLogger()
    logger.setLevel(20)
    logger.addHandler(DobermanLogging.DobermanLogger(db))
    logger.info('Starting up')

    parser.add_argument("--version",
                       action="store_true",
                       help="Print version and exit")
    parser.add_argument('--refresh', action='store_true', default=False,
                        help='Refresh the ttyUSB mapping')
    opts = parser.parse_args()
    if db.getDefaultSettings(name='status') == 'online':
        logger.error('Is there an instance of Doberman already running?')
        return 2
    if opts.version:
        logger.info('Doberman version %s' % __version__)
        return 0
    loglevel = db.getDefaultSettings(runmode = 'default', name='loglevel')
    logger.setLevel(int(loglevel))
    if opts.refresh:
        if not utils.refreshTTY(db):
            logger.error('Failed!')
            return 2
    # Load and start script
    doberman = Doberman(db)
    try:
        db.updateDatabase('settings','defaults',{},{'$set' : {
            'runmode' : 'testing', 'status' : 'online'}})
        if doberman.Start():
            logger.error('Something went wrong here...')
        else:
            doberman.watchBees()
            logger.debug('Dem bees got dun watched')
    except Exception as e:
        logger.error(str(type(e)))
        logger.error(str(e))
    finally:
        db.updateDatabase('settings','defaults',{},{'$set' : {'status' : 'offline'}})
        doberman.close()
    return 0

if __name__ == '__main__':
    db = DobermanDB.DobermanDB()
    try:
        main(db)
    except Exception as e:
        print('Caught a %s: %s' % (type(e),e))
    db.close()<|MERGE_RESOLUTION|>--- conflicted
+++ resolved
@@ -31,12 +31,6 @@
         self.last_message_time = dtnow()
 
         self.db = db
-<<<<<<< HEAD
-        self.db.updateDatabase('settings','defaults',{},{'$set' : {'online' : True,
-            'runmode' : self.runmode, 'status' : 'online'}})
-=======
->>>>>>> 2198ecbf
-
         self.alarmDistr = alarmDistribution.alarmDistribution(db)
 
     def close(self):
