--- conflicted
+++ resolved
@@ -75,12 +75,8 @@
         if self.sensor is not None:
             return
         try:
-<<<<<<< HEAD
             self.controller = self.controller_ctor(self.ctor_opts)
             self.controller._Setup()
-=======
-            self.sensor = self.sensor_ctor(self.ctor_opts)
->>>>>>> 50f74c4e
         except Exception as e:
             self.logger.error('Could not open sensor. Error: %s' % e)
             self.sensor = None
